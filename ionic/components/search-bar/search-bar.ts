--- conflicted
+++ resolved
@@ -21,12 +21,9 @@
     'list',
     'query'
   ],
-<<<<<<< HEAD
   defaultInputs: {
-=======
-  defaultProperties: {
+
     'showCancel': false,
->>>>>>> 9e8857c8
     'cancelText': 'Cancel',
     'placeholder': 'Search',
     'cancelAction': function() {
