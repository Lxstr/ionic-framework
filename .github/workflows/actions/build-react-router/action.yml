name: 'Build Ionic React Router'
description: 'Build Ionic React Router'
runs:
  using: 'composite'
  steps:
    - uses: actions/setup-node@v1
      with:
        node-version: 15.x

    - name: Cache Core Node Modules
      uses: actions/cache@v2
      env:
        cache-name: core-node-modules
      with:
        path: ./core/node_modules
<<<<<<< HEAD
        key: ${{ runner.os }}-build-${{ env.cache-name }}-${{ hashFiles('./core/package-lock.json') }}-v2
    - name: Install Dependencies
      run: npm install --legacy-peer-deps
      shell: bash
      working-directory: ./packages/react-router
    - uses: ./.github/workflows/actions/download-archive
      with:
        name: ionic-react
        path: ./packages/react
        filename: ReactBuild.zip
=======
        key: ${{ runner.os }}-build-${{ env.cache-name }}-${{ hashFiles('./core/package-lock.json') }}-v1
>>>>>>> 23b4fc53
    - uses: ./.github/workflows/actions/download-archive
      with:
        name: ionic-core
        path: ./core
        filename: CoreBuild.zip
    - uses: ./.github/workflows/actions/download-archive
      with:
        name: ionic-react
        path: ./packages/react
        filename: ReactBuild.zip
    - name: Install Dependencies
      run: npm install --legacy-peer-deps
      shell: bash
      working-directory: ./packages/react-router
    - name: Sync
      run: npm run sync
      shell: bash
      working-directory: ./packages/react-router
    - name: Lint
      run: npm run lint
      shell: bash
      working-directory: ./packages/react-router
    - name: Build
      run: npm run build
      shell: bash
      working-directory: ./packages/react-router
    - uses: ./.github/workflows/actions/upload-archive
      with:
        name: ionic-react-router
        output: packages/react-router/ReactRouterBuild.zip
        paths: packages/react-router/dist<|MERGE_RESOLUTION|>--- conflicted
+++ resolved
@@ -13,7 +13,6 @@
         cache-name: core-node-modules
       with:
         path: ./core/node_modules
-<<<<<<< HEAD
         key: ${{ runner.os }}-build-${{ env.cache-name }}-${{ hashFiles('./core/package-lock.json') }}-v2
     - name: Install Dependencies
       run: npm install --legacy-peer-deps
@@ -24,9 +23,6 @@
         name: ionic-react
         path: ./packages/react
         filename: ReactBuild.zip
-=======
-        key: ${{ runner.os }}-build-${{ env.cache-name }}-${{ hashFiles('./core/package-lock.json') }}-v1
->>>>>>> 23b4fc53
     - uses: ./.github/workflows/actions/download-archive
       with:
         name: ionic-core
