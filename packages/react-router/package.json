--- conflicted
+++ resolved
@@ -1,10 +1,6 @@
 {
   "name": "@ionic/react-router",
-<<<<<<< HEAD
   "version": "6.0.0-rc.2",
-=======
-  "version": "5.9.0",
->>>>>>> 23b4fc53
   "description": "React Router wrapper for @ionic/react",
   "keywords": [
     "ionic",
@@ -50,12 +46,7 @@
     "react-router-dom": "^5.0.1"
   },
   "devDependencies": {
-<<<<<<< HEAD
-    "@ionic/core": "6.0.0-rc.2",
     "@ionic/react": "6.0.0-rc.2",
-=======
-    "@ionic/react": "5.8.5",
->>>>>>> 23b4fc53
     "@rollup/plugin-node-resolve": "^8.1.0",
     "@types/node": "^14.0.14",
     "@types/react": "16.14.0",
