import { h, defineComponent, VNode } from 'vue';
import { IonRouterOutlet } from './IonRouterOutlet';

const WILL_CHANGE = 'ionTabsWillChange';
const DID_CHANGE = 'ionTabsDidChange';

export const IonTabs = /*@__PURE__*/ defineComponent({
  name: 'IonTabs',
  emits: [WILL_CHANGE, DID_CHANGE],
  data() {
    return { didWarn: false }
  },
  render() {
    const { $slots: slots, $emit, $data } = this;
    const slottedContent = slots.default && slots.default();
    let userProvidedRouterOutlet;

    if (slottedContent && slottedContent.length > 0) {
      /**
       * If developer passed in their own ion-router-outlet
       * instance, then we should not init a default one
       */
      userProvidedRouterOutlet = slottedContent.find((child: VNode) => child.type && (child.type as any).name === 'IonRouterOutlet');
    }

    let childrenToRender = [
      h('div', {
        class: 'tabs-inner',
        style: {
            'position': 'relative',
            'flex': '1',
            'contain': 'layout size style'
        }
<<<<<<< HEAD
      }, [
        h(IonRouterOutlet)
      ])
=======
      }, (userProvidedRouterOutlet) ? userProvidedRouterOutlet : [h(IonRouterOutlet, { tabs: true })])
>>>>>>> a2a4cff3
    ];

    if (userProvidedRouterOutlet && !$data.didWarn) {
      console.warn(`[@ionic/vue Deprecation] Starting in Ionic Vue v6.0, developers must add an 'ion-router-outlet' instance inside of 'ion-tabs'.

      Before:

      <ion-tabs>
        <ion-tab-bar slot="bottom">
          ...
        </ion-tab-bar>
      </ion-tabs>

      After:

      <ion-tabs>
        <ion-router-outlet></ion-router-outlet>
        <ion-tab-bar slot="bottom">
          ...
        </ion-tab-bar>
      </ion-tabs>

      Be sure to import 'IonRouterOutlet' from '@ionic/vue' and provide that import to your Vue component. See https://ionicframework.com/docs/vue/navigation#working-with-tabs for more information.
      `);

      $data.didWarn = true;
    }

    /**
     * If ion-tab-bar has slot="top" it needs to be
     * rendered before `.tabs-inner` otherwise it will
     * not show above the tab content.
     */
    if (slottedContent && slottedContent.length > 0) {

      /**
       * Render all content except for router outlet
       * since that needs to be inside of `.tabs-inner`.
       */
      const filteredContent = slottedContent.filter((child: VNode) => (
        !child.type ||
        (child.type && (child.type as any).name !== 'IonRouterOutlet')
      ));

      const slottedTabBar = filteredContent.find((child: VNode) => child.type && (child.type as any).name === 'IonTabBar');
      const hasTopSlotTabBar = slottedTabBar && slottedTabBar.props?.slot === 'top';

      if (slottedTabBar) {
        if (!slottedTabBar.props) {
          slottedTabBar.props = {};
        }
        /**
         * ionTabsWillChange and ionTabsDidChange are
         * fired from `ion-tabs`, so we need to pass these down
         * as props so they can fire when the active tab changes.
         * TODO: We may want to move logic from the tab bar into here
         * so we do not have code split across two components.
         */
        slottedTabBar.props._tabsWillChange = (tab: string) => $emit(WILL_CHANGE, { tab });
        slottedTabBar.props._tabsDidChange = (tab: string) => $emit(DID_CHANGE, { tab });
      }

      if (hasTopSlotTabBar) {
        childrenToRender = [
          ...filteredContent,
          ...childrenToRender
        ];
      } else {
        childrenToRender = [
          ...childrenToRender,
          ...filteredContent
        ]
      }
    }

    return h(
      'ion-tabs',
      {
        style: {
          'display': 'flex',
          'position': 'absolute',
          'top': '0',
          'left': '0',
          'right': '0',
          'bottom': '0',
          'flex-direction': 'column',
          'width': '100%',
          'height': '100%',
          'contain': 'layout size style',
          'z-index': '0'
        }
      },
      childrenToRender
    )
  }
});<|MERGE_RESOLUTION|>--- conflicted
+++ resolved
@@ -31,13 +31,7 @@
             'flex': '1',
             'contain': 'layout size style'
         }
-<<<<<<< HEAD
-      }, [
-        h(IonRouterOutlet)
-      ])
-=======
-      }, (userProvidedRouterOutlet) ? userProvidedRouterOutlet : [h(IonRouterOutlet, { tabs: true })])
->>>>>>> a2a4cff3
+      }, (userProvidedRouterOutlet) ? userProvidedRouterOutlet : [h(IonRouterOutlet)])
     ];
 
     if (userProvidedRouterOutlet && !$data.didWarn) {
