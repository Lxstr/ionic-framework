{
  "name": "@ionic/react",
<<<<<<< HEAD
  "version": "5.0.7-nextjs-alpha.1",
=======
  "version": "5.1.0",
>>>>>>> 9308f032
  "description": "React specific wrapper for @ionic/core",
  "keywords": [
    "ionic",
    "framework",
    "react",
    "mobile",
    "app",
    "hybrid",
    "webapp",
    "cordova",
    "progressive web app",
    "pwa"
  ],
  "license": "MIT",
  "repository": {
    "type": "git",
    "url": "https://github.com/ionic-team/ionic.git"
  },
  "scripts": {
    "build": "npm run clean && npm run copy && npm run compile",
    "clean": "rm -rf dist && rm -rf dist-transpiled && rm -rf routing",
    "compile": "npm run tsc && rollup -c",
    "release": "np --any-branch --yolo --no-release-draft",
    "lint": "tslint --project .",
    "lint.fix": "tslint --project . --fix",
    "tsc": "tsc -p .",
    "copy": "node scripts/copy.js",
    "test.spec": "jest --ci",
    "test.treeshake": "node scripts/treeshaking.js dist/index.esm.js"
  },
  "main": "dist/index.js",
  "module": "dist/index.esm.js",
  "types": "dist/types/index.d.ts",
  "files": [
    "dist/",
    "css/"
  ],
  "dependencies": {
    "@ionic/core": "5.1.0",
    "ionicons": "^5.0.1",
    "tslib": "*"
  },
  "peerDependencies": {
    "react": "^16.8.6",
    "react-dom": "^16.8.6"
  },
  "devDependencies": {
    "@types/jest": "^24.9.0",
    "@types/node": "^12.12.14",
    "@types/react": "^16.9.2",
    "@types/react-dom": "^16.9.0",
    "fs-extra": "^8.1.0",
    "jest": "^24.9.0",
    "jest-dom": "^3.4.0",
    "np": "^5.0.1",
    "react": "^16.9.0",
    "react-dom": "^16.9.0",
    "react-testing-library": "^7.0.0",
    "rollup": "^1.18.0",
    "rollup-plugin-node-resolve": "^5.2.0",
    "rollup-plugin-sourcemaps": "^0.4.2",
    "rollup-plugin-virtual": "^1.0.1",
    "ts-jest": "^24.0.2",
    "tslint": "^5.18.0",
    "tslint-ionic-rules": "0.0.21",
    "tslint-react": "^4.0.0",
    "typescript": "^3.8.3"
  },
  "jest": {
    "preset": "ts-jest",
    "setupFilesAfterEnv": [
      "<rootDir>/jest.setup.js"
    ],
    "testPathIgnorePatterns": [
      "node_modules",
      "dist-transpiled",
      "dist",
      "test-app"
    ],
    "modulePaths": [
      "<rootDir>"
    ]
  }
}<|MERGE_RESOLUTION|>--- conflicted
+++ resolved
@@ -1,10 +1,6 @@
 {
   "name": "@ionic/react",
-<<<<<<< HEAD
-  "version": "5.0.7-nextjs-alpha.1",
-=======
   "version": "5.1.0",
->>>>>>> 9308f032
   "description": "React specific wrapper for @ionic/core",
   "keywords": [
     "ionic",
