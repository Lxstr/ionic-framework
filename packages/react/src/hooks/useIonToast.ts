<<<<<<< HEAD
import { ToastOptions, toastController } from '@ionic/core/components';
=======
import { ToastOptions, toastController } from '@ionic/core';
import { useCallback } from 'react';
>>>>>>> 11332e44

import { HookOverlayOptions } from './HookOverlayOptions';
import { useController } from './useController';

/**
 * A hook for presenting/dismissing an IonToast component
 * @returns Returns the present and dismiss methods in an array
 */
export function useIonToast(): UseIonToastResult {
  const controller = useController<ToastOptions, HTMLIonToastElement>(
    'IonToast',
    toastController
  );

  const present = useCallback((messageOrOptions: string | ToastOptions & HookOverlayOptions, duration?: number) => {
    if (typeof messageOrOptions === 'string') {
      controller.present({
        message: messageOrOptions,
        duration
      });
    } else {
      controller.present(messageOrOptions);
    }
  }, [controller.present]);

  return [
    present,
    controller.dismiss
  ];
}

export type UseIonToastResult = [
  {
    /**
     * Presents the toast
     * @param message Message to be shown in the toast.
     * @param duration Optional - How many milliseconds to wait before hiding the toast. By default, it will show until dismissToast() is called.
     */
    (message: string, duration?: number): void;
    /**
     * Presents the Toast
     * @param options The options to pass to the IonToast.
     */
    (options: ToastOptions & HookOverlayOptions): void;
  },
  /**
   * Dismisses the toast
   */
  () => void
];<|MERGE_RESOLUTION|>--- conflicted
+++ resolved
@@ -1,9 +1,5 @@
-<<<<<<< HEAD
 import { ToastOptions, toastController } from '@ionic/core/components';
-=======
-import { ToastOptions, toastController } from '@ionic/core';
 import { useCallback } from 'react';
->>>>>>> 11332e44
 
 import { HookOverlayOptions } from './HookOverlayOptions';
 import { useController } from './useController';
