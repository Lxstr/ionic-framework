{
  "private": true,
  "name": "ionic2",
  "version": "3.1.1",
  "description": "A powerful framework for building mobile and progressive web apps with JavaScript and Angular 2",
  "keywords": [
    "ionic",
    "framework",
    "mobile",
    "app",
    "hybrid",
    "webapp",
    "cordova",
    "progressive web app",
    "pwa"
  ],
  "license": "MIT",
  "repository": {
    "type": "git",
    "url": "https://github.com/driftyco/ionic.git"
  },
  "scripts": {
    "test": "gulp validate",
    "test:generators": "jasmine-node ./tooling/spec",
    "link": "gulp release.prepareReleasePackage && cd dist/ionic-angular && npm link"
  },
  "dependencies": {
    "@angular/common": "4.1.0",
    "@angular/compiler": "4.1.0",
    "@angular/compiler-cli": "4.1.0",
    "@angular/core": "4.1.0",
    "@angular/forms": "4.1.0",
    "@angular/http": "4.1.0",
    "@angular/platform-browser": "4.1.0",
    "@angular/platform-browser-dynamic": "4.1.0",
    "ionicons": "~3.0.0",
    "rxjs": "5.1.1",
    "zone.js": "^0.8.9"
  },
  "devDependencies": {
<<<<<<< HEAD
    "@ionic/app-scripts": "nightly",
=======
    "@ionic/app-scripts": "1.3.6",
>>>>>>> 04120b47
    "@ionic/commit-hooks": "1.0.3",
    "@types/connect": "3.4.30",
    "@types/del": "2.2.31",
    "@types/fs-extra": "0.0.37",
    "@types/glob": "5.0.30",
    "@types/gulp": "3.8.32",
    "@types/gulp-watch": "4.1.29",
    "@types/hammerjs": "2.0.33",
    "@types/jasmine": "2.2.34",
    "@types/lodash": "4.14.35",
    "@types/merge2": "0.3.29",
    "@types/mkdirp": "0.3.29",
    "@types/node": "^6.0.34",
    "@types/protractor": "^4.0.0",
    "@types/run-sequence": "0.0.28",
    "@types/semver": "5.3.30",
    "@types/serve-static": "1.7.31",
    "@types/swiper": "^3.4.2",
    "@types/systemjs": "^0.19.33",
    "@types/through2": "2.0.29",
    "babel-plugin-transform-es2015-modules-systemjs": "6.14.0",
    "babel-preset-es2015": "6.16.0",
    "canonical-path": "0.0.2",
    "connect": "3.5.0",
    "conventional-changelog": "1.1.0",
    "core-js": "2.4.1",
    "cpr": "2.0.0",
    "del": "2.2.2",
    "dgeni": "^0.4.7",
    "dgeni-packages": "^0.16.10",
    "event-stream": "3.3.4",
    "file-loader": "0.9.0",
    "fs-extra": "^2.0.0",
    "github": "0.2.4",
    "glob": "7.0.6",
    "gulp": "3.9.1",
    "gulp-autoprefixer": "3.1.1",
    "gulp-babel": "6.1.2",
    "gulp-cached": "1.1.0",
    "gulp-clean-css": "2.0.12",
    "gulp-concat": "2.6.0",
    "gulp-connect": "5.0.0",
    "gulp-conventional-changelog": "1.1.0",
    "gulp-git": "1.11.3",
    "gulp-if": "2.0.1",
    "gulp-open": "2.0.0",
    "gulp-remember": "0.3.1",
    "gulp-rename": "1.2.2",
    "gulp-sass": "2.3.2",
    "gulp-scss-lint": "0.4.0",
    "gulp-shell": "0.5.2",
    "gulp-strip-debug": "1.1.0",
    "gulp-tslint": "6.1.1",
    "gulp-typescript": "2.13.6",
    "gulp-uglify": "2.0.0",
    "gulp-util": "3.0.7",
    "gulp-watch": "4.3.9",
    "html-entities": "1.2.0",
    "inquirer": "3.0.1",
    "ionic-cz-conventional-changelog": "1.0.0",
    "ionic-native": "^2.2.6",
    "jasmine-core": "2.5.2",
    "jasmine-node": "1.14.5",
    "karma": "1.3.0",
    "karma-chrome-launcher": "2.0.0",
    "karma-coverage": "1.1.1",
    "karma-jasmine": "1.0.2",
    "karma-sourcemap-loader": "0.3.7",
    "karma-spec-reporter": "0.0.26",
    "merge2": "1.0.2",
    "mkdirp": "0.5.1",
    "node-html-encoder": "0.0.2",
    "p-all": "^1.0.0",
    "remap-istanbul": "0.6.4",
    "request": "2.75.0",
    "resolve-bin": "0.4.0",
    "rollup": "0.36.0",
    "rollup-plugin-commonjs": "5.0.4",
    "rollup-plugin-multi-entry": "2.0.1",
    "rollup-plugin-node-resolve": "2.0.0",
    "rollup-plugin-uglify": "1.0.1",
    "run-sequence": "1.2.2",
    "sassdoc": "2.2.1",
    "semver": "5.3.0",
    "serve-static": "1.11.1",
    "strip-function": "0.0.3",
    "sw-toolbox": "3.4.0",
    "swiper": "^3.4.2",
    "systemjs": "0.19.38",
    "through2": "2.0.1",
    "ts-node": "1.3.0",
    "tslint": "3.15.1",
    "tslint-ionic-rules": "0.0.7",
    "typescript": "~2.2.1",
    "vinyl": "1.2.0",
    "webpack": "^2.1.0-beta.27",
    "yargs": "5.0.0"
  },
  "config": {
    "commitizen": {
      "path": "node_modules/ionic-cz-conventional-changelog"
    },
    "ionic_copy": "./scripts/demos/copy.config.js"
  },
  "pre-push#master": [
    "test"
  ]
}<|MERGE_RESOLUTION|>--- conflicted
+++ resolved
@@ -38,11 +38,7 @@
     "zone.js": "^0.8.9"
   },
   "devDependencies": {
-<<<<<<< HEAD
     "@ionic/app-scripts": "nightly",
-=======
-    "@ionic/app-scripts": "1.3.6",
->>>>>>> 04120b47
     "@ionic/commit-hooks": "1.0.3",
     "@types/connect": "3.4.30",
     "@types/del": "2.2.31",
