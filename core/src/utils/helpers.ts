import { EventEmitter } from '@stencil/core';

import { Side } from '../interface';

declare const __zone_symbol__requestAnimationFrame: any;
declare const requestAnimationFrame: any;

<<<<<<< HEAD
export const transitionEndAsync = (el: HTMLElement | null, expectedDuration = 0) => {
  return new Promise(resolve => {
    transitionEnd(el, expectedDuration, resolve);
  });
};

/**
 * Allows developer to wait for a transition
 * to finish and fallback to a timer if the
 * transition is cancelled or otherwise
 * never finishes. Also see transitionEndAsync
 * which is an await-able version of this.
 */
const transitionEnd = (el: HTMLElement | null, expectedDuration = 0, callback: (ev?: TransitionEvent) => void) => {
  let unRegTrans: (() => void) | undefined;
  let animationTimeout: any;
  const opts: any = { passive: true };
  const ANIMATION_FALLBACK_TIMEOUT = 500;

  const unregister = () => {
    if (unRegTrans) {
      unRegTrans();
    }
  };

  const onTransitionEnd = (ev?: Event) => {
    if (ev === undefined || el === ev.target) {
      unregister();
      callback(ev as TransitionEvent);
    }
  };

  if (el) {
    el.addEventListener('webkitTransitionEnd', onTransitionEnd, opts);
    el.addEventListener('transitionend', onTransitionEnd, opts);
    animationTimeout = setTimeout(onTransitionEnd, expectedDuration + ANIMATION_FALLBACK_TIMEOUT);

    unRegTrans = () => {
      if (animationTimeout) {
        clearTimeout(animationTimeout);
        animationTimeout = undefined;
      }
      el.removeEventListener('webkitTransitionEnd', onTransitionEnd, opts);
      el.removeEventListener('transitionend', onTransitionEnd, opts);
    };
  }

  return unregister;
};

/**
 * Utility function to wait for
 * componentOnReady on Stencil
 * components if not using a
 * custom elements build or
 * quickly resolve if using
 * a custom elements build.
=======
/**
 * Waits for a component to be ready for
 * both custom element and non-custom element builds.
 * If non-custom element build, el.componentOnReady
 * will be used.
 * For custom element builds, we wait a frame
 * so that the inner contents of the component
 * have a chance to render.
 *
 * Use this utility rather than calling
 * el.componentOnReady yourself.
>>>>>>> 6df1215e
 */
export const componentOnReady = (el: any, callback: any) => {
  if (el.componentOnReady) {
    el.componentOnReady().then((resolvedEl: any) => callback(resolvedEl));
  } else {
    raf(() => callback(el));
  }
}

/**
 * Elements inside of web components sometimes need to inherit global attributes
 * set on the host. For example, the inner input in `ion-input` should inherit
 * the `title` attribute that developers set directly on `ion-input`. This
 * helper function should be called in componentWillLoad and assigned to a variable
 * that is later used in the render function.
 *
 * This does not need to be reactive as changing attributes on the host element
 * does not trigger a re-render.
 */
export const inheritAttributes = (el: HTMLElement, attributes: string[] = []) => {
  const attributeObject: { [k: string]: any } = {};

  attributes.forEach(attr => {
    if (el.hasAttribute(attr)) {
      const value = el.getAttribute(attr);
      if (value !== null) {
        attributeObject[attr] = el.getAttribute(attr);
      }
      el.removeAttribute(attr);
    }
  });

  return attributeObject;
}

export const addEventListener = (el: any, eventName: string, callback: any, opts?: any) => {
  if (typeof (window as any) !== 'undefined') {
    const win = window as any;
    const config = win && win.Ionic && win.Ionic.config;
    if (config) {
      const ael = config.get('_ael');
      if (ael) {
        return ael(el, eventName, callback, opts);
      } else if (config._ael) {
        return config._ael(el, eventName, callback, opts);
      }
    }
  }

  return el.addEventListener(eventName, callback, opts);
};

export const removeEventListener = (el: any, eventName: string, callback: any, opts?: any) => {
  if (typeof (window as any) !== 'undefined') {
    const win = window as any;
    const config = win && win.Ionic && win.Ionic.config;
    if (config) {
      const rel = config.get('_rel');
      if (rel) {
        return rel(el, eventName, callback, opts);
      } else if (config._rel) {
        return config._rel(el, eventName, callback, opts);
      }
    }
  }

  return el.removeEventListener(eventName, callback, opts);
};

/**
 * Gets the root context of a shadow dom element
 * On newer browsers this will be the shadowRoot,
 * but for older browser this may just be the
 * element itself.
 *
 * Useful for whenever you need to explicitly
 * do "myElement.shadowRoot!.querySelector(...)".
 */
export const getElementRoot = (el: HTMLElement, fallback: HTMLElement = el) => {
  return el.shadowRoot || fallback;
};

/**
 * Patched version of requestAnimationFrame that avoids ngzone
 * Use only when you know ngzone should not run
 */
export const raf = (h: any) => {
  if (typeof __zone_symbol__requestAnimationFrame === 'function') {
    return __zone_symbol__requestAnimationFrame(h);
  }
  if (typeof requestAnimationFrame === 'function') {
    return requestAnimationFrame(h);
  }
  return setTimeout(h);
};

export const hasShadowDom = (el: HTMLElement) => {
  return !!el.shadowRoot && !!(el as any).attachShadow;
};

export const findItemLabel = (componentEl: HTMLElement): HTMLIonLabelElement | null => {
  const itemEl = componentEl.closest('ion-item');
  if (itemEl) {
    return itemEl.querySelector('ion-label');
  }
  return null;
};

/**
 * This method is used for Ionic's input components that use Shadow DOM. In
 * order to properly label the inputs to work with screen readers, we need
 * to get the text content of the label outside of the shadow root and pass
 * it to the input inside of the shadow root.
 *
 * Referencing label elements by id from outside of the component is
 * impossible due to the shadow boundary, read more here:
 * https://developer.salesforce.com/blogs/2020/01/accessibility-for-web-components.html
 *
 * @param componentEl The shadow element that needs the aria label
 * @param inputId The unique identifier for the input
 */
export const getAriaLabel = (componentEl: HTMLElement, inputId: string): { label: Element | null, labelId: string, labelText: string | null | undefined } => {
  let labelText;

  // If the user provides their own label via the aria-labelledby attr
  // we should use that instead of looking for an ion-label
  const labelledBy = componentEl.getAttribute('aria-labelledby');

  // Grab the id off of the component in case they are using
  // a custom label using the label element
  const componentId = componentEl.id;

  let labelId = labelledBy !== null && labelledBy.trim() !== ''
    ? labelledBy
    : inputId + '-lbl';

  let label = labelledBy !== null && labelledBy.trim() !== ''
    ? document.getElementById(labelledBy)
    : findItemLabel(componentEl);

  if (label) {
    if (labelledBy === null) {
      label.id = labelId;
    }

    labelText = label.textContent;
    label.setAttribute('aria-hidden', 'true');

  // if there is no label, check to see if the user has provided
  // one by setting an id on the component and using the label element
  } else if (componentId.trim() !== '') {
    label = document.querySelector(`label[for="${componentId}"]`);

    if (label) {
      if (label.id !== '') {
        labelId = label.id;
      } else {
        label.id = labelId = `${componentId}-lbl`;
      }

      labelText = label.textContent;
    }
  }

  return { label, labelId, labelText };
};

/**
 * This method is used to add a hidden input to a host element that contains
 * a Shadow DOM. It does not add the input inside of the Shadow root which
 * allows it to be picked up inside of forms. It should contain the same
 * values as the host element.
 *
 * @param always Add a hidden input even if the container does not use Shadow
 * @param container The element where the input will be added
 * @param name The name of the input
 * @param value The value of the input
 * @param disabled If true, the input is disabled
 */
export const renderHiddenInput = (always: boolean, container: HTMLElement, name: string, value: string | undefined | null, disabled: boolean) => {
  if (always || hasShadowDom(container)) {
    let input = container.querySelector('input.aux-input') as HTMLInputElement | null;
    if (!input) {
      input = container.ownerDocument!.createElement('input');
      input.type = 'hidden';
      input.classList.add('aux-input');
      container.appendChild(input);
    }
    input.disabled = disabled;
    input.name = name;
    input.value = value || '';
  }
};

export const clamp = (min: number, n: number, max: number) => {
  return Math.max(min, Math.min(n, max));
};

export const assert = (actual: any, reason: string) => {
  if (!actual) {
    const message = 'ASSERT: ' + reason;
    console.error(message);
    debugger; // tslint:disable-line
    throw new Error(message);
  }
};

export const now = (ev: UIEvent) => {
  return ev.timeStamp || Date.now();
};

export const pointerCoord = (ev: any): { x: number, y: number } => {
  // get X coordinates for either a mouse click
  // or a touch depending on the given event
  if (ev) {
    const changedTouches = ev.changedTouches;
    if (changedTouches && changedTouches.length > 0) {
      const touch = changedTouches[0];
      return { x: touch.clientX, y: touch.clientY };
    }
    if (ev.pageX !== undefined) {
      return { x: ev.pageX, y: ev.pageY };
    }
  }
  return { x: 0, y: 0 };
};

/**
 * @hidden
 * Given a side, return if it should be on the end
 * based on the value of dir
 * @param side the side
 * @param isRTL whether the application dir is rtl
 */
export const isEndSide = (side: Side): boolean => {
  const isRTL = document.dir === 'rtl';
  switch (side) {
    case 'start': return isRTL;
    case 'end': return !isRTL;
    default:
      throw new Error(`"${side}" is not a valid value for [side]. Use "start" or "end" instead.`);
  }
};

export const deferEvent = (event: EventEmitter): EventEmitter => {
  return debounceEvent(event, 0);
};

export const debounceEvent = (event: EventEmitter, wait: number): EventEmitter => {
  const original = (event as any)._original || event;
  return {
    _original: event,
    emit: debounce(original.emit.bind(original), wait)
  } as EventEmitter;
};

export const debounce = (func: (...args: any[]) => void, wait = 0) => {
  let timer: any;
  return (...args: any[]): any => {
    clearTimeout(timer);
    timer = setTimeout(func, wait, ...args);
  };
};<|MERGE_RESOLUTION|>--- conflicted
+++ resolved
@@ -5,7 +5,6 @@
 declare const __zone_symbol__requestAnimationFrame: any;
 declare const requestAnimationFrame: any;
 
-<<<<<<< HEAD
 export const transitionEndAsync = (el: HTMLElement | null, expectedDuration = 0) => {
   return new Promise(resolve => {
     transitionEnd(el, expectedDuration, resolve);
@@ -56,14 +55,6 @@
   return unregister;
 };
 
-/**
- * Utility function to wait for
- * componentOnReady on Stencil
- * components if not using a
- * custom elements build or
- * quickly resolve if using
- * a custom elements build.
-=======
 /**
  * Waits for a component to be ready for
  * both custom element and non-custom element builds.
@@ -75,7 +66,6 @@
  *
  * Use this utility rather than calling
  * el.componentOnReady yourself.
->>>>>>> 6df1215e
  */
 export const componentOnReady = (el: any, callback: any) => {
   if (el.componentOnReady) {
