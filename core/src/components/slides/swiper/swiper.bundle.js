/**
 * SSR Window 1.0.1
 * Better handling for window object in SSR environment
 * https://github.com/nolimits4web/ssr-window
 *
 * Copyright 2018, Vladimir Kharlampidi
 *
 * Licensed under MIT
 *
 * Released on: July 18, 2018
 */
var doc = (typeof document === 'undefined') ? {
  body: {},
  addEventListener: function addEventListener() {},
  removeEventListener: function removeEventListener() {},
  activeElement: {
    blur: function blur() {},
    nodeName: '',
  },
  querySelector: function querySelector() {
    return null;
  },
  querySelectorAll: function querySelectorAll() {
    return [];
  },
  getElementById: function getElementById() {
    return null;
  },
  createEvent: function createEvent() {
    return {
      initEvent: function initEvent() {},
    };
  },
  createElement: function createElement() {
    return {
      children: [],
      childNodes: [],
      style: {},
      setAttribute: function setAttribute() {},
      getElementsByTagName: function getElementsByTagName() {
        return [];
      },
    };
  },
  location: { hash: '' },
} : document; // eslint-disable-line

var win = (typeof window === 'undefined') ? {
  document: doc,
  navigator: {
    userAgent: '',
  },
  location: {},
  history: {},
  CustomEvent: function CustomEvent() {
    return this;
  },
  addEventListener: function addEventListener() {},
  removeEventListener: function removeEventListener() {},
  getComputedStyle: function getComputedStyle() {
    return {
      getPropertyValue: function getPropertyValue() {
        return '';
      },
    };
  },
  Image: function Image() {},
  Date: function Date() {},
  screen: {},
  setTimeout: function setTimeout() {},
  clearTimeout: function clearTimeout() {},
} : window; // eslint-disable-line

/**
 * Dom7 2.1.3
 * Minimalistic JavaScript library for DOM manipulation, with a jQuery-compatible API
 * http://framework7.io/docs/dom.html
 *
 * Copyright 2019, Vladimir Kharlampidi
 * The iDangero.us
 * http://www.idangero.us/
 *
 * Licensed under MIT
 *
 * Released on: February 11, 2019
 */

class Dom7 {
  constructor(arr) {
    const self = this;
    // Create array-like object
    for (let i = 0; i < arr.length; i += 1) {
      self[i] = arr[i];
    }
    self.length = arr.length;
    // Return collection with methods
    return this;
  }
}

function $(selector, context) {
  const arr = [];
  let i = 0;
  if (selector && !context) {
    if (selector instanceof Dom7) {
      return selector;
    }
  }
  if (selector) {
      // String
    if (typeof selector === 'string') {
      let els;
      let tempParent;
      const html = selector.trim();
      if (html.indexOf('<') >= 0 && html.indexOf('>') >= 0) {
        let toCreate = 'div';
        if (html.indexOf('<li') === 0) toCreate = 'ul';
        if (html.indexOf('<tr') === 0) toCreate = 'tbody';
        if (html.indexOf('<td') === 0 || html.indexOf('<th') === 0) toCreate = 'tr';
        if (html.indexOf('<tbody') === 0) toCreate = 'table';
        if (html.indexOf('<option') === 0) toCreate = 'select';
        tempParent = doc.createElement(toCreate);
        tempParent.innerHTML = html;
        for (i = 0; i < tempParent.childNodes.length; i += 1) {
          arr.push(tempParent.childNodes[i]);
        }
      } else {
        if (!context && selector[0] === '#' && !selector.match(/[ .<>:~]/)) {
          // Pure ID selector
          els = [doc.getElementById(selector.trim().split('#')[1])];
        } else {
          // Other selectors
          els = (context || doc).querySelectorAll(selector.trim());
        }
        for (i = 0; i < els.length; i += 1) {
          if (els[i]) arr.push(els[i]);
        }
      }
    } else if (selector.nodeType || selector === win || selector === doc) {
      // Node/element
      arr.push(selector);
    } else if (selector.length > 0 && selector[0].nodeType) {
      // Array of elements or instance of Dom
      for (i = 0; i < selector.length; i += 1) {
        arr.push(selector[i]);
      }
    }
  }
  return new Dom7(arr);
}

$.fn = Dom7.prototype;
$.Class = Dom7;
$.Dom7 = Dom7;

function unique(arr) {
  const uniqueArray = [];
  for (let i = 0; i < arr.length; i += 1) {
    if (uniqueArray.indexOf(arr[i]) === -1) uniqueArray.push(arr[i]);
  }
  return uniqueArray;
}

// Classes and attributes
function addClass(className) {
  if (typeof className === 'undefined') {
    return this;
  }
  const classes = className.split(' ');
  for (let i = 0; i < classes.length; i += 1) {
    for (let j = 0; j < this.length; j += 1) {
      if (typeof this[j] !== 'undefined' && typeof this[j].classList !== 'undefined') this[j].classList.add(classes[i]);
    }
  }
  return this;
}
function removeClass(className) {
  const classes = className.split(' ');
  for (let i = 0; i < classes.length; i += 1) {
    for (let j = 0; j < this.length; j += 1) {
      if (typeof this[j] !== 'undefined' && typeof this[j].classList !== 'undefined') this[j].classList.remove(classes[i]);
    }
  }
  return this;
}
function hasClass(className) {
  if (!this[0]) return false;
  return this[0].classList.contains(className);
}
function toggleClass(className) {
  const classes = className.split(' ');
  for (let i = 0; i < classes.length; i += 1) {
    for (let j = 0; j < this.length; j += 1) {
      if (typeof this[j] !== 'undefined' && typeof this[j].classList !== 'undefined') this[j].classList.toggle(classes[i]);
    }
  }
  return this;
}
function attr(attrs, value) {
  if (arguments.length === 1 && typeof attrs === 'string') {
    // Get attr
    if (this[0]) return this[0].getAttribute(attrs);
    return undefined;
  }

  // Set attrs
  for (let i = 0; i < this.length; i += 1) {
    if (arguments.length === 2) {
      // String
      this[i].setAttribute(attrs, value);
    } else {
      // Object
      // eslint-disable-next-line
      for (const attrName in attrs) {
        this[i][attrName] = attrs[attrName];
        this[i].setAttribute(attrName, attrs[attrName]);
      }
    }
  }
  return this;
}
// eslint-disable-next-line
function removeAttr(attr) {
  for (let i = 0; i < this.length; i += 1) {
    this[i].removeAttribute(attr);
  }
  return this;
}
function data(key, value) {
  let el;
  if (typeof value === 'undefined') {
    el = this[0];
    // Get value
    if (el) {
      if (el.dom7ElementDataStorage && (key in el.dom7ElementDataStorage)) {
        return el.dom7ElementDataStorage[key];
      }

      const dataKey = el.getAttribute(`data-${key}`);
      if (dataKey) {
        return dataKey;
      }
      return undefined;
    }
    return undefined;
  }

  // Set value
  for (let i = 0; i < this.length; i += 1) {
    el = this[i];
    if (!el.dom7ElementDataStorage) el.dom7ElementDataStorage = {};
    el.dom7ElementDataStorage[key] = value;
  }
  return this;
}
// Transforms
// eslint-disable-next-line
function transform(transform) {
  for (let i = 0; i < this.length; i += 1) {
    const elStyle = this[i].style;
    elStyle.webkitTransform = transform;
    elStyle.transform = transform;
  }
  return this;
}
function transition(duration) {
  if (typeof duration !== 'string') {
    duration = `${duration}ms`; // eslint-disable-line
  }
  for (let i = 0; i < this.length; i += 1) {
    const elStyle = this[i].style;
    elStyle.webkitTransitionDuration = duration;
    elStyle.transitionDuration = duration;
  }
  return this;
}
// Events
function on(...args) {
  let [eventType, targetSelector, listener, capture] = args;
  if (typeof args[1] === 'function') {
    [eventType, listener, capture] = args;
    targetSelector = undefined;
  }
  if (!capture) capture = false;

  function handleLiveEvent(e) {
    const target = e.target;
    if (!target) return;
    const eventData = e.target.dom7EventData || [];
    if (eventData.indexOf(e) < 0) {
      eventData.unshift(e);
    }
    if ($(target).is(targetSelector)) listener.apply(target, eventData);
    else {
      const parents = $(target).parents(); // eslint-disable-line
      for (let k = 0; k < parents.length; k += 1) {
        if ($(parents[k]).is(targetSelector)) listener.apply(parents[k], eventData);
      }
    }
  }
  function handleEvent(e) {
    const eventData = e && e.target ? e.target.dom7EventData || [] : [];
    if (eventData.indexOf(e) < 0) {
      eventData.unshift(e);
    }
    listener.apply(this, eventData);
  }
  const events = eventType.split(' ');
  let j;
  for (let i = 0; i < this.length; i += 1) {
    const el = this[i];
    if (!targetSelector) {
      for (j = 0; j < events.length; j += 1) {
        const event = events[j];
        if (!el.dom7Listeners) el.dom7Listeners = {};
        if (!el.dom7Listeners[event]) el.dom7Listeners[event] = [];
        el.dom7Listeners[event].push({
          listener,
          proxyListener: handleEvent,
        });
        el.addEventListener(event, handleEvent, capture);
      }
    } else {
      // Live events
      for (j = 0; j < events.length; j += 1) {
        const event = events[j];
        if (!el.dom7LiveListeners) el.dom7LiveListeners = {};
        if (!el.dom7LiveListeners[event]) el.dom7LiveListeners[event] = [];
        el.dom7LiveListeners[event].push({
          listener,
          proxyListener: handleLiveEvent,
        });
        el.addEventListener(event, handleLiveEvent, capture);
      }
    }
  }
  return this;
}
function off(...args) {
  let [eventType, targetSelector, listener, capture] = args;
  if (typeof args[1] === 'function') {
    [eventType, listener, capture] = args;
    targetSelector = undefined;
  }
  if (!capture) capture = false;

  const events = eventType.split(' ');
  for (let i = 0; i < events.length; i += 1) {
    const event = events[i];
    for (let j = 0; j < this.length; j += 1) {
      const el = this[j];
      let handlers;
      if (!targetSelector && el.dom7Listeners) {
        handlers = el.dom7Listeners[event];
      } else if (targetSelector && el.dom7LiveListeners) {
        handlers = el.dom7LiveListeners[event];
      }
      if (handlers && handlers.length) {
        for (let k = handlers.length - 1; k >= 0; k -= 1) {
          const handler = handlers[k];
          if (listener && handler.listener === listener) {
            el.removeEventListener(event, handler.proxyListener, capture);
            handlers.splice(k, 1);
          } else if (listener && handler.listener && handler.listener.dom7proxy && handler.listener.dom7proxy === listener) {
            el.removeEventListener(event, handler.proxyListener, capture);
            handlers.splice(k, 1);
          } else if (!listener) {
            el.removeEventListener(event, handler.proxyListener, capture);
            handlers.splice(k, 1);
          }
        }
      }
    }
  }
  return this;
}
function trigger(...args) {
  const events = args[0].split(' ');
  const eventData = args[1];
  for (let i = 0; i < events.length; i += 1) {
    const event = events[i];
    for (let j = 0; j < this.length; j += 1) {
      const el = this[j];
      let evt;
      try {
        evt = new win.CustomEvent(event, {
          detail: eventData,
          bubbles: true,
          cancelable: true,
        });
      } catch (e) {
        evt = doc.createEvent('Event');
        evt.initEvent(event, true, true);
        evt.detail = eventData;
      }
      // eslint-disable-next-line
      el.dom7EventData = args.filter((data, dataIndex) => dataIndex > 0);
      el.dispatchEvent(evt);
      el.dom7EventData = [];
      delete el.dom7EventData;
    }
  }
  return this;
}
function transitionEnd(callback) {
  const events = ['webkitTransitionEnd', 'transitionend'];
  const dom = this;
  let i;
  function fireCallBack(e) {
    /* jshint validthis:true */
    if (e.target !== this) return;
    callback.call(this, e);
    for (i = 0; i < events.length; i += 1) {
      dom.off(events[i], fireCallBack);
    }
  }
  if (callback) {
    for (i = 0; i < events.length; i += 1) {
      dom.on(events[i], fireCallBack);
    }
  }
  return this;
}
function outerWidth(includeMargins) {
  if (this.length > 0) {
    if (includeMargins) {
      // eslint-disable-next-line
      const styles = this.styles();
      return this[0].offsetWidth + parseFloat(styles.getPropertyValue('margin-right')) + parseFloat(styles.getPropertyValue('margin-left'));
    }
    return this[0].offsetWidth;
  }
  return null;
}
function outerHeight(includeMargins) {
  if (this.length > 0) {
    if (includeMargins) {
      // eslint-disable-next-line
      const styles = this.styles();
      return this[0].offsetHeight + parseFloat(styles.getPropertyValue('margin-top')) + parseFloat(styles.getPropertyValue('margin-bottom'));
    }
    return this[0].offsetHeight;
  }
  return null;
}
function offset() {
  if (this.length > 0) {
    const el = this[0];
    const box = el.getBoundingClientRect();
    const body = doc.body;
    const clientTop = el.clientTop || body.clientTop || 0;
    const clientLeft = el.clientLeft || body.clientLeft || 0;
    const scrollTop = el === win ? win.scrollY : el.scrollTop;
    const scrollLeft = el === win ? win.scrollX : el.scrollLeft;
    return {
      top: (box.top + scrollTop) - clientTop,
      left: (box.left + scrollLeft) - clientLeft,
    };
  }

  return null;
}
function styles() {
  if (this[0]) return win.getComputedStyle(this[0], null);
  return {};
}
function css(props, value) {
  let i;
  if (arguments.length === 1) {
    if (typeof props === 'string') {
      if (this[0]) return win.getComputedStyle(this[0], null).getPropertyValue(props);
    } else {
      for (i = 0; i < this.length; i += 1) {
        // eslint-disable-next-line
        for (let prop in props) {
          this[i].style[prop] = props[prop];
        }
      }
      return this;
    }
  }
  if (arguments.length === 2 && typeof props === 'string') {
    for (i = 0; i < this.length; i += 1) {
      this[i].style[props] = value;
    }
    return this;
  }
  return this;
}
// Iterate over the collection passing elements to `callback`
function each(callback) {
  // Don't bother continuing without a callback
  if (!callback) return this;
  // Iterate over the current collection
  for (let i = 0; i < this.length; i += 1) {
    // If the callback returns false
    if (callback.call(this[i], i, this[i]) === false) {
      // End the loop early
      return this;
    }
  }
  // Return `this` to allow chained DOM operations
  return this;
}
// eslint-disable-next-line
function html(html) {
  if (typeof html === 'undefined') {
    return this[0] ? this[0].innerHTML : undefined;
  }

  for (let i = 0; i < this.length; i += 1) {
    this[i].innerHTML = html;
  }
  return this;
}
// eslint-disable-next-line
function text(text) {
  if (typeof text === 'undefined') {
    if (this[0]) {
      return this[0].textContent.trim();
    }
    return null;
  }

  for (let i = 0; i < this.length; i += 1) {
    this[i].textContent = text;
  }
  return this;
}
function is(selector) {
  const el = this[0];
  let compareWith;
  let i;
  if (!el || typeof selector === 'undefined') return false;
  if (typeof selector === 'string') {
    if (el.matches) return el.matches(selector);
    else if (el.webkitMatchesSelector) return el.webkitMatchesSelector(selector);
    else if (el.msMatchesSelector) return el.msMatchesSelector(selector);

    compareWith = $(selector);
    for (i = 0; i < compareWith.length; i += 1) {
      if (compareWith[i] === el) return true;
    }
    return false;
  } else if (selector === doc) return el === doc;
  else if (selector === win) return el === win;

  if (selector.nodeType || selector instanceof Dom7) {
    compareWith = selector.nodeType ? [selector] : selector;
    for (i = 0; i < compareWith.length; i += 1) {
      if (compareWith[i] === el) return true;
    }
    return false;
  }
  return false;
}
function index() {
  let child = this[0];
  let i;
  if (child) {
    i = 0;
    // eslint-disable-next-line
    while ((child = child.previousSibling) !== null) {
      if (child.nodeType === 1) i += 1;
    }
    return i;
  }
  return undefined;
}
// eslint-disable-next-line
function eq(index) {
  if (typeof index === 'undefined') return this;
  const length = this.length;
  let returnIndex;
  if (index > length - 1) {
    return new Dom7([]);
  }
  if (index < 0) {
    returnIndex = length + index;
    if (returnIndex < 0) return new Dom7([]);
    return new Dom7([this[returnIndex]]);
  }
  return new Dom7([this[index]]);
}
function append(...args) {
  let newChild;

  for (let k = 0; k < args.length; k += 1) {
    newChild = args[k];
    for (let i = 0; i < this.length; i += 1) {
      if (typeof newChild === 'string') {
        const tempDiv = doc.createElement('div');
        tempDiv.innerHTML = newChild;
        while (tempDiv.firstChild) {
          this[i].appendChild(tempDiv.firstChild);
        }
      } else if (newChild instanceof Dom7) {
        for (let j = 0; j < newChild.length; j += 1) {
          this[i].appendChild(newChild[j]);
        }
      } else {
        this[i].appendChild(newChild);
      }
    }
  }

  return this;
}
function prepend(newChild) {
  let i;
  let j;
  for (i = 0; i < this.length; i += 1) {
    if (typeof newChild === 'string') {
      const tempDiv = doc.createElement('div');
      tempDiv.innerHTML = newChild;
      for (j = tempDiv.childNodes.length - 1; j >= 0; j -= 1) {
        this[i].insertBefore(tempDiv.childNodes[j], this[i].childNodes[0]);
      }
    } else if (newChild instanceof Dom7) {
      for (j = 0; j < newChild.length; j += 1) {
        this[i].insertBefore(newChild[j], this[i].childNodes[0]);
      }
    } else {
      this[i].insertBefore(newChild, this[i].childNodes[0]);
    }
  }
  return this;
}
function next(selector) {
  if (this.length > 0) {
    if (selector) {
      if (this[0].nextElementSibling && $(this[0].nextElementSibling).is(selector)) {
        return new Dom7([this[0].nextElementSibling]);
      }
      return new Dom7([]);
    }

    if (this[0].nextElementSibling) return new Dom7([this[0].nextElementSibling]);
    return new Dom7([]);
  }
  return new Dom7([]);
}
function nextAll(selector) {
  const nextEls = [];
  let el = this[0];
  if (!el) return new Dom7([]);
  while (el.nextElementSibling) {
    const next = el.nextElementSibling; // eslint-disable-line
    if (selector) {
      if ($(next).is(selector)) nextEls.push(next);
    } else nextEls.push(next);
    el = next;
  }
  return new Dom7(nextEls);
}
function prev(selector) {
  if (this.length > 0) {
    const el = this[0];
    if (selector) {
      if (el.previousElementSibling && $(el.previousElementSibling).is(selector)) {
        return new Dom7([el.previousElementSibling]);
      }
      return new Dom7([]);
    }

    if (el.previousElementSibling) return new Dom7([el.previousElementSibling]);
    return new Dom7([]);
  }
  return new Dom7([]);
}
function prevAll(selector) {
  const prevEls = [];
  let el = this[0];
  if (!el) return new Dom7([]);
  while (el.previousElementSibling) {
    const prev = el.previousElementSibling; // eslint-disable-line
    if (selector) {
      if ($(prev).is(selector)) prevEls.push(prev);
    } else prevEls.push(prev);
    el = prev;
  }
  return new Dom7(prevEls);
}
function parent(selector) {
  const parents = []; // eslint-disable-line
  for (let i = 0; i < this.length; i += 1) {
    if (this[i].parentNode !== null) {
      if (selector) {
        if ($(this[i].parentNode).is(selector)) parents.push(this[i].parentNode);
      } else {
        parents.push(this[i].parentNode);
      }
    }
  }
  return $(unique(parents));
}
function parents(selector) {
  const parents = []; // eslint-disable-line
  for (let i = 0; i < this.length; i += 1) {
    let parent = this[i].parentNode; // eslint-disable-line
    while (parent) {
      if (selector) {
        if ($(parent).is(selector)) parents.push(parent);
      } else {
        parents.push(parent);
      }
      parent = parent.parentNode;
    }
  }
  return $(unique(parents));
}
function closest(selector) {
  let closest = this; // eslint-disable-line
  if (typeof selector === 'undefined') {
    return new Dom7([]);
  }
  if (!closest.is(selector)) {
    closest = closest.parents(selector).eq(0);
  }
  return closest;
}
function find(selector) {
  const foundElements = [];
  for (let i = 0; i < this.length; i += 1) {
    const found = this[i].querySelectorAll(selector);
    for (let j = 0; j < found.length; j += 1) {
      foundElements.push(found[j]);
    }
  }
  return new Dom7(foundElements);
}
function children(selector) {
  const children = []; // eslint-disable-line
  for (let i = 0; i < this.length; i += 1) {
    const childNodes = this[i].childNodes;

    for (let j = 0; j < childNodes.length; j += 1) {
      if (!selector) {
        if (childNodes[j].nodeType === 1) children.push(childNodes[j]);
      } else if (childNodes[j].nodeType === 1 && $(childNodes[j]).is(selector)) {
        children.push(childNodes[j]);
      }
    }
  }
  return new Dom7(unique(children));
}
function remove() {
  for (let i = 0; i < this.length; i += 1) {
    if (this[i].parentNode) this[i].parentNode.removeChild(this[i]);
  }
  return this;
}
function add(...args) {
  const dom = this;
  let i;
  let j;
  for (i = 0; i < args.length; i += 1) {
    const toAdd = $(args[i]);
    for (j = 0; j < toAdd.length; j += 1) {
      dom[dom.length] = toAdd[j];
      dom.length += 1;
    }
  }
  return dom;
}

/**
<<<<<<< HEAD
 * Swiper 4.5.0
=======
 * Swiper 4.5.1
>>>>>>> 123d0f38
 * Most modern mobile touch slider and framework with hardware accelerated transitions
 * http://www.idangero.us/swiper/
 *
 * Copyright 2014-2019 Vladimir Kharlampidi
 *
 * Released under the MIT License
 *
<<<<<<< HEAD
 * Released on: February 22, 2019
=======
 * Released on: September 13, 2019
>>>>>>> 123d0f38
 */

const Methods = {
  addClass,
  removeClass,
  hasClass,
  toggleClass,
  attr,
  removeAttr,
  data,
  transform,
  transition: transition,
  on,
  off,
  trigger,
  transitionEnd: transitionEnd,
  outerWidth,
  outerHeight,
  offset,
  css,
  each,
  html,
  text,
  is,
  index,
  eq,
  append,
  prepend,
  next,
  nextAll,
  prev,
  prevAll,
  parent,
  parents,
  closest,
  find,
  children,
  remove,
  add,
  styles,
};

Object.keys(Methods).forEach((methodName) => {
  $.fn[methodName] = $.fn[methodName] || Methods[methodName];
});

const Utils = {
  deleteProps(obj) {
    const object = obj;
    Object.keys(object).forEach((key) => {
      try {
        object[key] = null;
      } catch (e) {
        // no getter for object
      }
      try {
        delete object[key];
      } catch (e) {
        // something got wrong
      }
    });
  },
  nextTick(callback, delay = 0) {
    return setTimeout(callback, delay);
  },
  now() {
    return Date.now();
  },
  getTranslate(el, axis = 'x') {
    let matrix;
    let curTransform;
    let transformMatrix;

    const curStyle = win.getComputedStyle(el, null);

    if (win.WebKitCSSMatrix) {
      curTransform = curStyle.transform || curStyle.webkitTransform;
      if (curTransform.split(',').length > 6) {
        curTransform = curTransform.split(', ').map((a) => a.replace(',', '.')).join(', ');
      }
      // Some old versions of Webkit choke when 'none' is passed; pass
      // empty string instead in this case
      transformMatrix = new win.WebKitCSSMatrix(curTransform === 'none' ? '' : curTransform);
    } else {
      transformMatrix = curStyle.MozTransform || curStyle.OTransform || curStyle.MsTransform || curStyle.msTransform || curStyle.transform || curStyle.getPropertyValue('transform').replace('translate(', 'matrix(1, 0, 0, 1,');
      matrix = transformMatrix.toString().split(',');
    }

    if (axis === 'x') {
      // Latest Chrome and webkits Fix
      if (win.WebKitCSSMatrix) curTransform = transformMatrix.m41;
      // Crazy IE10 Matrix
      else if (matrix.length === 16) curTransform = parseFloat(matrix[12]);
      // Normal Browsers
      else curTransform = parseFloat(matrix[4]);
    }
    if (axis === 'y') {
      // Latest Chrome and webkits Fix
      if (win.WebKitCSSMatrix) curTransform = transformMatrix.m42;
      // Crazy IE10 Matrix
      else if (matrix.length === 16) curTransform = parseFloat(matrix[13]);
      // Normal Browsers
      else curTransform = parseFloat(matrix[5]);
    }
    return curTransform || 0;
  },
  parseUrlQuery(url) {
    const query = {};
    let urlToParse = url || win.location.href;
    let i;
    let params;
    let param;
    let length;
    if (typeof urlToParse === 'string' && urlToParse.length) {
      urlToParse = urlToParse.indexOf('?') > -1 ? urlToParse.replace(/\S*\?/, '') : '';
      params = urlToParse.split('&').filter((paramsPart) => paramsPart !== '');
      length = params.length;

      for (i = 0; i < length; i += 1) {
        param = params[i].replace(/#\S+/g, '').split('=');
        query[decodeURIComponent(param[0])] = typeof param[1] === 'undefined' ? undefined : decodeURIComponent(param[1]) || '';
      }
    }
    return query;
  },
  isObject(o) {
    return typeof o === 'object' && o !== null && o.constructor && o.constructor === Object;
  },
  extend(...args) {
    const to = Object(args[0]);
    for (let i = 1; i < args.length; i += 1) {
      const nextSource = args[i];
      if (nextSource !== undefined && nextSource !== null) {
        const keysArray = Object.keys(Object(nextSource));
        for (let nextIndex = 0, len = keysArray.length; nextIndex < len; nextIndex += 1) {
          const nextKey = keysArray[nextIndex];
          const desc = Object.getOwnPropertyDescriptor(nextSource, nextKey);
          if (desc !== undefined && desc.enumerable) {
            if (Utils.isObject(to[nextKey]) && Utils.isObject(nextSource[nextKey])) {
              Utils.extend(to[nextKey], nextSource[nextKey]);
            } else if (!Utils.isObject(to[nextKey]) && Utils.isObject(nextSource[nextKey])) {
              to[nextKey] = {};
              Utils.extend(to[nextKey], nextSource[nextKey]);
            } else {
              to[nextKey] = nextSource[nextKey];
            }
          }
        }
      }
    }
    return to;
  },
};

const Support = (function Support() {
  const testDiv = doc.createElement('div');
  return {
    touch: (win.Modernizr && win.Modernizr.touch === true) || (function checkTouch() {
      return !!((win.navigator.maxTouchPoints > 0) || ('ontouchstart' in win) || (win.DocumentTouch && doc instanceof win.DocumentTouch));
    }()),

    pointerEvents: !!(win.navigator.pointerEnabled || win.PointerEvent || ('maxTouchPoints' in win.navigator && win.navigator.maxTouchPoints > 0)),
    prefixedPointerEvents: !!win.navigator.msPointerEnabled,

    transition: (function checkTransition() {
      const style = testDiv.style;
      return ('transition' in style || 'webkitTransition' in style || 'MozTransition' in style);
    }()),
    transforms3d: (win.Modernizr && win.Modernizr.csstransforms3d === true) || (function checkTransforms3d() {
      const style = testDiv.style;
      return ('webkitPerspective' in style || 'MozPerspective' in style || 'OPerspective' in style || 'MsPerspective' in style || 'perspective' in style);
    }()),

    flexbox: (function checkFlexbox() {
      const style = testDiv.style;
      const styles = ('alignItems webkitAlignItems webkitBoxAlign msFlexAlign mozBoxAlign webkitFlexDirection msFlexDirection mozBoxDirection mozBoxOrient webkitBoxDirection webkitBoxOrient').split(' ');
      for (let i = 0; i < styles.length; i += 1) {
        if (styles[i] in style) return true;
      }
      return false;
    }()),

    observer: (function checkObserver() {
      return ('MutationObserver' in win || 'WebkitMutationObserver' in win);
    }()),

    passiveListener: (function checkPassiveListener() {
      let supportsPassive = false;
      try {
        const opts = Object.defineProperty({}, 'passive', {
          // eslint-disable-next-line
          get() {
            supportsPassive = true;
          },
        });
        win.addEventListener('testPassiveListener', null, opts);
      } catch (e) {
        // No support
      }
      return supportsPassive;
    }()),

    gestures: (function checkGestures() {
      return 'ongesturestart' in win;
    }()),
  };
}());

const Browser = (function Browser() {
  function isSafari() {
    const ua = win.navigator.userAgent.toLowerCase();
    return (ua.indexOf('safari') >= 0 && ua.indexOf('chrome') < 0 && ua.indexOf('android') < 0);
  }
  return {
    isIE: !!win.navigator.userAgent.match(/Trident/g) || !!win.navigator.userAgent.match(/MSIE/g),
    isEdge: !!win.navigator.userAgent.match(/Edge/g),
    isSafari: isSafari(),
    isUiWebView: /(iPhone|iPod|iPad).*AppleWebKit(?!.*Safari)/i.test(win.navigator.userAgent),
  };
}());

class SwiperClass {
  constructor(params = {}) {
    const self = this;
    self.params = params;

    // Events
    self.eventsListeners = {};

    if (self.params && self.params.on) {
      Object.keys(self.params.on).forEach((eventName) => {
        self.on(eventName, self.params.on[eventName]);
      });
    }
  }

  on(events, handler, priority) {
    const self = this;
    if (typeof handler !== 'function') return self;
    const method = priority ? 'unshift' : 'push';
    events.split(' ').forEach((event) => {
      if (!self.eventsListeners[event]) self.eventsListeners[event] = [];
      self.eventsListeners[event][method](handler);
    });
    return self;
  }

  once(events, handler, priority) {
    const self = this;
    if (typeof handler !== 'function') return self;
    function onceHandler(...args) {
      handler.apply(self, args);
      self.off(events, onceHandler);
      if (onceHandler.f7proxy) {
        delete onceHandler.f7proxy;
      }
    }
    onceHandler.f7proxy = handler;
    return self.on(events, onceHandler, priority);
  }

  off(events, handler) {
    const self = this;
    if (!self.eventsListeners) return self;
    events.split(' ').forEach((event) => {
      if (typeof handler === 'undefined') {
        self.eventsListeners[event] = [];
      } else if (self.eventsListeners[event] && self.eventsListeners[event].length) {
        self.eventsListeners[event].forEach((eventHandler, index) => {
          if (eventHandler === handler || (eventHandler.f7proxy && eventHandler.f7proxy === handler)) {
            self.eventsListeners[event].splice(index, 1);
          }
        });
      }
    });
    return self;
  }

  emit(...args) {
    const self = this;
    if (!self.eventsListeners) return self;
    let events;
    let data;
    let context;
    if (typeof args[0] === 'string' || Array.isArray(args[0])) {
      events = args[0];
      data = args.slice(1, args.length);
      context = self;
    } else {
      events = args[0].events;
      data = args[0].data;
      context = args[0].context || self;
    }
    const eventsArray = Array.isArray(events) ? events : events.split(' ');
    eventsArray.forEach((event) => {
      if (self.eventsListeners && self.eventsListeners[event]) {
        const handlers = [];
        self.eventsListeners[event].forEach((eventHandler) => {
          handlers.push(eventHandler);
        });
        handlers.forEach((eventHandler) => {
          eventHandler.apply(context, data);
        });
      }
    });
    return self;
  }

  useModulesParams(instanceParams) {
    const instance = this;
    if (!instance.modules) return;
    Object.keys(instance.modules).forEach((moduleName) => {
      const module = instance.modules[moduleName];
      // Extend params
      if (module.params) {
        Utils.extend(instanceParams, module.params);
      }
    });
  }

  useModules(modulesParams = {}) {
    const instance = this;
    if (!instance.modules) return;
    Object.keys(instance.modules).forEach((moduleName) => {
      const module = instance.modules[moduleName];
      const moduleParams = modulesParams[moduleName] || {};
      // Extend instance methods and props
      if (module.instance) {
        Object.keys(module.instance).forEach((modulePropName) => {
          const moduleProp = module.instance[modulePropName];
          if (typeof moduleProp === 'function') {
            instance[modulePropName] = moduleProp.bind(instance);
          } else {
            instance[modulePropName] = moduleProp;
          }
        });
      }
      // Add event listeners
      if (module.on && instance.on) {
        Object.keys(module.on).forEach((moduleEventName) => {
          instance.on(moduleEventName, module.on[moduleEventName]);
        });
      }

      // Module create callback
      if (module.create) {
        module.create.bind(instance)(moduleParams);
      }
    });
  }

  static set components(components) {
    const Class = this;
    if (!Class.use) return;
    Class.use(components);
  }

  static installModule(module, ...params) {
    const Class = this;
    if (!Class.prototype.modules) Class.prototype.modules = {};
    const name = module.name || (`${Object.keys(Class.prototype.modules).length}_${Utils.now()}`);
    Class.prototype.modules[name] = module;
    // Prototype
    if (module.proto) {
      Object.keys(module.proto).forEach((key) => {
        Class.prototype[key] = module.proto[key];
      });
    }
    // Class
    if (module.static) {
      Object.keys(module.static).forEach((key) => {
        Class[key] = module.static[key];
      });
    }
    // Callback
    if (module.install) {
      module.install.apply(Class, params);
    }
    return Class;
  }

  static use(module, ...params) {
    const Class = this;
    if (Array.isArray(module)) {
      module.forEach((m) => Class.installModule(m));
      return Class;
    }
    return Class.installModule(module, ...params);
  }
}

function updateSize () {
  const swiper = this;
  let width;
  let height;
  const $el = swiper.$el;
  if (typeof swiper.params.width !== 'undefined') {
    width = swiper.params.width;
  } else {
    width = $el[0].clientWidth;
  }
  if (typeof swiper.params.height !== 'undefined') {
    height = swiper.params.height;
  } else {
    height = $el[0].clientHeight;
  }
  if ((width === 0 && swiper.isHorizontal()) || (height === 0 && swiper.isVertical())) {
    return;
  }

  // Subtract paddings
  width = width - parseInt($el.css('padding-left'), 10) - parseInt($el.css('padding-right'), 10);
  height = height - parseInt($el.css('padding-top'), 10) - parseInt($el.css('padding-bottom'), 10);

  Utils.extend(swiper, {
    width,
    height,
    size: swiper.isHorizontal() ? width : height,
  });
}

function updateSlides () {
  const swiper = this;
  const params = swiper.params;

  const {
    $wrapperEl, size: swiperSize, rtlTranslate: rtl, wrongRTL,
  } = swiper;
  const isVirtual = swiper.virtual && params.virtual.enabled;
  const previousSlidesLength = isVirtual ? swiper.virtual.slides.length : swiper.slides.length;
  const slides = $wrapperEl.children(`.${swiper.params.slideClass}`);
  const slidesLength = isVirtual ? swiper.virtual.slides.length : slides.length;
  let snapGrid = [];
  const slidesGrid = [];
  const slidesSizesGrid = [];

  let offsetBefore = params.slidesOffsetBefore;
  if (typeof offsetBefore === 'function') {
    offsetBefore = params.slidesOffsetBefore.call(swiper);
  }

  let offsetAfter = params.slidesOffsetAfter;
  if (typeof offsetAfter === 'function') {
    offsetAfter = params.slidesOffsetAfter.call(swiper);
  }

  const previousSnapGridLength = swiper.snapGrid.length;
  const previousSlidesGridLength = swiper.snapGrid.length;

  let spaceBetween = params.spaceBetween;
  let slidePosition = -offsetBefore;
  let prevSlideSize = 0;
  let index = 0;
  if (typeof swiperSize === 'undefined') {
    return;
  }
  if (typeof spaceBetween === 'string' && spaceBetween.indexOf('%') >= 0) {
    spaceBetween = (parseFloat(spaceBetween.replace('%', '')) / 100) * swiperSize;
  }

  swiper.virtualSize = -spaceBetween;

  // reset margins
  if (rtl) slides.css({ marginLeft: '', marginTop: '' });
  else slides.css({ marginRight: '', marginBottom: '' });

  let slidesNumberEvenToRows;
  if (params.slidesPerColumn > 1) {
    if (Math.floor(slidesLength / params.slidesPerColumn) === slidesLength / swiper.params.slidesPerColumn) {
      slidesNumberEvenToRows = slidesLength;
    } else {
      slidesNumberEvenToRows = Math.ceil(slidesLength / params.slidesPerColumn) * params.slidesPerColumn;
    }
    if (params.slidesPerView !== 'auto' && params.slidesPerColumnFill === 'row') {
      slidesNumberEvenToRows = Math.max(slidesNumberEvenToRows, params.slidesPerView * params.slidesPerColumn);
    }
  }

  // Calc slides
  let slideSize;
  const slidesPerColumn = params.slidesPerColumn;
  const slidesPerRow = slidesNumberEvenToRows / slidesPerColumn;
  const numFullColumns = Math.floor(slidesLength / params.slidesPerColumn);
  for (let i = 0; i < slidesLength; i += 1) {
    slideSize = 0;
    const slide = slides.eq(i);
    if (params.slidesPerColumn > 1) {
      // Set slides order
      let newSlideOrderIndex;
      let column;
      let row;
      if (
        (params.slidesPerColumnFill === 'column')
        || (params.slidesPerColumnFill === 'row' && params.slidesPerGroup > 1)
      ) {
        if (params.slidesPerColumnFill === 'column') {
          column = Math.floor(i / slidesPerColumn);
          row = i - (column * slidesPerColumn);
          if (column > numFullColumns || (column === numFullColumns && row === slidesPerColumn - 1)) {
            row += 1;
            if (row >= slidesPerColumn) {
              row = 0;
              column += 1;
            }
          }
        } else {
          const groupIndex = Math.floor(i / params.slidesPerGroup);
          row = Math.floor(i / params.slidesPerView) - groupIndex * params.slidesPerColumn;
          column = i - row * params.slidesPerView - groupIndex * params.slidesPerView;
        }
        newSlideOrderIndex = column + ((row * slidesNumberEvenToRows) / slidesPerColumn);
        slide
          .css({
            '-webkit-box-ordinal-group': newSlideOrderIndex,
            '-moz-box-ordinal-group': newSlideOrderIndex,
            '-ms-flex-order': newSlideOrderIndex,
            '-webkit-order': newSlideOrderIndex,
            order: newSlideOrderIndex,
          });
      } else {
        row = Math.floor(i / slidesPerRow);
        column = i - (row * slidesPerRow);
      }
      slide
        .css(
          `margin-${swiper.isHorizontal() ? 'top' : 'left'}`,
          (row !== 0 && params.spaceBetween) && (`${params.spaceBetween}px`)
        )
        .attr('data-swiper-column', column)
        .attr('data-swiper-row', row);
    }
    if (slide.css('display') === 'none') continue; // eslint-disable-line

    if (params.slidesPerView === 'auto') {
      const slideStyles = win.getComputedStyle(slide[0], null);
      const currentTransform = slide[0].style.transform;
      const currentWebKitTransform = slide[0].style.webkitTransform;
      if (currentTransform) {
        slide[0].style.transform = 'none';
      }
      if (currentWebKitTransform) {
        slide[0].style.webkitTransform = 'none';
      }
      if (params.roundLengths) {
        slideSize = swiper.isHorizontal()
          ? slide.outerWidth(true)
          : slide.outerHeight(true);
      } else {
        // eslint-disable-next-line
        if (swiper.isHorizontal()) {
          const width = parseFloat(slideStyles.getPropertyValue('width'));
          const paddingLeft = parseFloat(slideStyles.getPropertyValue('padding-left'));
          const paddingRight = parseFloat(slideStyles.getPropertyValue('padding-right'));
          const marginLeft = parseFloat(slideStyles.getPropertyValue('margin-left'));
          const marginRight = parseFloat(slideStyles.getPropertyValue('margin-right'));
          const boxSizing = slideStyles.getPropertyValue('box-sizing');
          if (boxSizing && boxSizing === 'border-box' && !Browser.isIE) {
            slideSize = width + marginLeft + marginRight;
          } else {
            slideSize = width + paddingLeft + paddingRight + marginLeft + marginRight;
          }
        } else {
          const height = parseFloat(slideStyles.getPropertyValue('height'));
          const paddingTop = parseFloat(slideStyles.getPropertyValue('padding-top'));
          const paddingBottom = parseFloat(slideStyles.getPropertyValue('padding-bottom'));
          const marginTop = parseFloat(slideStyles.getPropertyValue('margin-top'));
          const marginBottom = parseFloat(slideStyles.getPropertyValue('margin-bottom'));
          const boxSizing = slideStyles.getPropertyValue('box-sizing');
          if (boxSizing && boxSizing === 'border-box' && !Browser.isIE) {
            slideSize = height + marginTop + marginBottom;
          } else {
            slideSize = height + paddingTop + paddingBottom + marginTop + marginBottom;
          }
        }
      }
      if (currentTransform) {
        slide[0].style.transform = currentTransform;
      }
      if (currentWebKitTransform) {
        slide[0].style.webkitTransform = currentWebKitTransform;
      }
      if (params.roundLengths) slideSize = Math.floor(slideSize);
    } else {
      slideSize = (swiperSize - ((params.slidesPerView - 1) * spaceBetween)) / params.slidesPerView;
      if (params.roundLengths) slideSize = Math.floor(slideSize);

      if (slides[i]) {
        if (swiper.isHorizontal()) {
          slides[i].style.width = `${slideSize}px`;
        } else {
          slides[i].style.height = `${slideSize}px`;
        }
      }
    }
    if (slides[i]) {
      slides[i].swiperSlideSize = slideSize;
    }
    slidesSizesGrid.push(slideSize);


    if (params.centeredSlides) {
      slidePosition = slidePosition + (slideSize / 2) + (prevSlideSize / 2) + spaceBetween;
      if (prevSlideSize === 0 && i !== 0) slidePosition = slidePosition - (swiperSize / 2) - spaceBetween;
      if (i === 0) slidePosition = slidePosition - (swiperSize / 2) - spaceBetween;
      if (Math.abs(slidePosition) < 1 / 1000) slidePosition = 0;
      if (params.roundLengths) slidePosition = Math.floor(slidePosition);
      if ((index) % params.slidesPerGroup === 0) snapGrid.push(slidePosition);
      slidesGrid.push(slidePosition);
    } else {
      if (params.roundLengths) slidePosition = Math.floor(slidePosition);
      if ((index) % params.slidesPerGroup === 0) snapGrid.push(slidePosition);
      slidesGrid.push(slidePosition);
      slidePosition = slidePosition + slideSize + spaceBetween;
    }

    swiper.virtualSize += slideSize + spaceBetween;

    prevSlideSize = slideSize;

    index += 1;
  }
  swiper.virtualSize = Math.max(swiper.virtualSize, swiperSize) + offsetAfter;
  let newSlidesGrid;

  if (
    rtl && wrongRTL && (params.effect === 'slide' || params.effect === 'coverflow')) {
    $wrapperEl.css({ width: `${swiper.virtualSize + params.spaceBetween}px` });
  }
  if (!Support.flexbox || params.setWrapperSize) {
    if (swiper.isHorizontal()) $wrapperEl.css({ width: `${swiper.virtualSize + params.spaceBetween}px` });
    else $wrapperEl.css({ height: `${swiper.virtualSize + params.spaceBetween}px` });
  }

  if (params.slidesPerColumn > 1) {
    swiper.virtualSize = (slideSize + params.spaceBetween) * slidesNumberEvenToRows;
    swiper.virtualSize = Math.ceil(swiper.virtualSize / params.slidesPerColumn) - params.spaceBetween;
    if (swiper.isHorizontal()) $wrapperEl.css({ width: `${swiper.virtualSize + params.spaceBetween}px` });
    else $wrapperEl.css({ height: `${swiper.virtualSize + params.spaceBetween}px` });
    if (params.centeredSlides) {
      newSlidesGrid = [];
      for (let i = 0; i < snapGrid.length; i += 1) {
        let slidesGridItem = snapGrid[i];
        if (params.roundLengths) slidesGridItem = Math.floor(slidesGridItem);
        if (snapGrid[i] < swiper.virtualSize + snapGrid[0]) newSlidesGrid.push(slidesGridItem);
      }
      snapGrid = newSlidesGrid;
    }
  }

  // Remove last grid elements depending on width
  if (!params.centeredSlides) {
    newSlidesGrid = [];
    for (let i = 0; i < snapGrid.length; i += 1) {
      let slidesGridItem = snapGrid[i];
      if (params.roundLengths) slidesGridItem = Math.floor(slidesGridItem);
      if (snapGrid[i] <= swiper.virtualSize - swiperSize) {
        newSlidesGrid.push(slidesGridItem);
      }
    }
    snapGrid = newSlidesGrid;
    if (Math.floor(swiper.virtualSize - swiperSize) - Math.floor(snapGrid[snapGrid.length - 1]) > 1) {
      snapGrid.push(swiper.virtualSize - swiperSize);
    }
  }
  if (snapGrid.length === 0) snapGrid = [0];

  if (params.spaceBetween !== 0) {
    if (swiper.isHorizontal()) {
      if (rtl) slides.css({ marginLeft: `${spaceBetween}px` });
      else slides.css({ marginRight: `${spaceBetween}px` });
    } else slides.css({ marginBottom: `${spaceBetween}px` });
  }

  if (params.centerInsufficientSlides) {
    let allSlidesSize = 0;
    slidesSizesGrid.forEach((slideSizeValue) => {
      allSlidesSize += slideSizeValue + (params.spaceBetween ? params.spaceBetween : 0);
    });
    allSlidesSize -= params.spaceBetween;
    if (allSlidesSize < swiperSize) {
      const allSlidesOffset = (swiperSize - allSlidesSize) / 2;
      snapGrid.forEach((snap, snapIndex) => {
        snapGrid[snapIndex] = snap - allSlidesOffset;
      });
      slidesGrid.forEach((snap, snapIndex) => {
        slidesGrid[snapIndex] = snap + allSlidesOffset;
      });
    }
  }

  Utils.extend(swiper, {
    slides,
    snapGrid,
    slidesGrid,
    slidesSizesGrid,
  });

  if (slidesLength !== previousSlidesLength) {
    swiper.emit('slidesLengthChange');
  }
  if (snapGrid.length !== previousSnapGridLength) {
    if (swiper.params.watchOverflow) swiper.checkOverflow();
    swiper.emit('snapGridLengthChange');
  }
  if (slidesGrid.length !== previousSlidesGridLength) {
    swiper.emit('slidesGridLengthChange');
  }

  if (params.watchSlidesProgress || params.watchSlidesVisibility) {
    swiper.updateSlidesOffset();
  }
}

function updateAutoHeight (speed) {
  const swiper = this;
  const activeSlides = [];
  let newHeight = 0;
  let i;
  if (typeof speed === 'number') {
    swiper.setTransition(speed);
  } else if (speed === true) {
    swiper.setTransition(swiper.params.speed);
  }
  // Find slides currently in view
  if (swiper.params.slidesPerView !== 'auto' && swiper.params.slidesPerView > 1) {
    for (i = 0; i < Math.ceil(swiper.params.slidesPerView); i += 1) {
      const index = swiper.activeIndex + i;
      if (index > swiper.slides.length) break;
      activeSlides.push(swiper.slides.eq(index)[0]);
    }
  } else {
    activeSlides.push(swiper.slides.eq(swiper.activeIndex)[0]);
  }

  // Find new height from highest slide in view
  for (i = 0; i < activeSlides.length; i += 1) {
    if (typeof activeSlides[i] !== 'undefined') {
      const height = activeSlides[i].offsetHeight;
      newHeight = height > newHeight ? height : newHeight;
    }
  }

  // Update Height
  if (newHeight) swiper.$wrapperEl.css('height', `${newHeight}px`);
}

function updateSlidesOffset () {
  const swiper = this;
  const slides = swiper.slides;
  for (let i = 0; i < slides.length; i += 1) {
    slides[i].swiperSlideOffset = swiper.isHorizontal() ? slides[i].offsetLeft : slides[i].offsetTop;
  }
}

function updateSlidesProgress (translate = (this && this.translate) || 0) {
  const swiper = this;
  const params = swiper.params;

  const { slides, rtlTranslate: rtl } = swiper;

  if (slides.length === 0) return;
  if (typeof slides[0].swiperSlideOffset === 'undefined') swiper.updateSlidesOffset();

  let offsetCenter = -translate;
  if (rtl) offsetCenter = translate;

  // Visible Slides
  slides.removeClass(params.slideVisibleClass);

  swiper.visibleSlidesIndexes = [];
  swiper.visibleSlides = [];

  for (let i = 0; i < slides.length; i += 1) {
    const slide = slides[i];
    const slideProgress = (
      (offsetCenter + (params.centeredSlides ? swiper.minTranslate() : 0)) - slide.swiperSlideOffset
    ) / (slide.swiperSlideSize + params.spaceBetween);
    if (params.watchSlidesVisibility) {
      const slideBefore = -(offsetCenter - slide.swiperSlideOffset);
      const slideAfter = slideBefore + swiper.slidesSizesGrid[i];
      const isVisible = (slideBefore >= 0 && slideBefore < swiper.size - 1)
                || (slideAfter > 1 && slideAfter <= swiper.size)
                || (slideBefore <= 0 && slideAfter >= swiper.size);
      if (isVisible) {
        swiper.visibleSlides.push(slide);
        swiper.visibleSlidesIndexes.push(i);
        slides.eq(i).addClass(params.slideVisibleClass);
      }
    }
    slide.progress = rtl ? -slideProgress : slideProgress;
  }
  swiper.visibleSlides = $(swiper.visibleSlides);
}

function updateProgress (translate = (this && this.translate) || 0) {
  const swiper = this;
  const params = swiper.params;

  const translatesDiff = swiper.maxTranslate() - swiper.minTranslate();
  let { progress, isBeginning, isEnd } = swiper;
  const wasBeginning = isBeginning;
  const wasEnd = isEnd;
  if (translatesDiff === 0) {
    progress = 0;
    isBeginning = true;
    isEnd = true;
  } else {
    progress = (translate - swiper.minTranslate()) / (translatesDiff);
    isBeginning = progress <= 0;
    isEnd = progress >= 1;
  }
  Utils.extend(swiper, {
    progress,
    isBeginning,
    isEnd,
  });

  if (params.watchSlidesProgress || params.watchSlidesVisibility) swiper.updateSlidesProgress(translate);

  if (isBeginning && !wasBeginning) {
    swiper.emit('reachBeginning toEdge');
  }
  if (isEnd && !wasEnd) {
    swiper.emit('reachEnd toEdge');
  }
  if ((wasBeginning && !isBeginning) || (wasEnd && !isEnd)) {
    swiper.emit('fromEdge');
  }

  swiper.emit('progress', progress);
}

function updateSlidesClasses () {
  const swiper = this;

  const {
    slides, params, $wrapperEl, activeIndex, realIndex,
  } = swiper;
  const isVirtual = swiper.virtual && params.virtual.enabled;

  slides.removeClass(`${params.slideActiveClass} ${params.slideNextClass} ${params.slidePrevClass} ${params.slideDuplicateActiveClass} ${params.slideDuplicateNextClass} ${params.slideDuplicatePrevClass}`);

  let activeSlide;
  if (isVirtual) {
    activeSlide = swiper.$wrapperEl.find(`.${params.slideClass}[data-swiper-slide-index="${activeIndex}"]`);
  } else {
    activeSlide = slides.eq(activeIndex);
  }

  // Active classes
  activeSlide.addClass(params.slideActiveClass);

  if (params.loop) {
    // Duplicate to all looped slides
    if (activeSlide.hasClass(params.slideDuplicateClass)) {
      $wrapperEl
        .children(`.${params.slideClass}:not(.${params.slideDuplicateClass})[data-swiper-slide-index="${realIndex}"]`)
        .addClass(params.slideDuplicateActiveClass);
    } else {
      $wrapperEl
        .children(`.${params.slideClass}.${params.slideDuplicateClass}[data-swiper-slide-index="${realIndex}"]`)
        .addClass(params.slideDuplicateActiveClass);
    }
  }
  // Next Slide
  let nextSlide = activeSlide.nextAll(`.${params.slideClass}`).eq(0).addClass(params.slideNextClass);
  if (params.loop && nextSlide.length === 0) {
    nextSlide = slides.eq(0);
    nextSlide.addClass(params.slideNextClass);
  }
  // Prev Slide
  let prevSlide = activeSlide.prevAll(`.${params.slideClass}`).eq(0).addClass(params.slidePrevClass);
  if (params.loop && prevSlide.length === 0) {
    prevSlide = slides.eq(-1);
    prevSlide.addClass(params.slidePrevClass);
  }
  if (params.loop) {
    // Duplicate to all looped slides
    if (nextSlide.hasClass(params.slideDuplicateClass)) {
      $wrapperEl
        .children(`.${params.slideClass}:not(.${params.slideDuplicateClass})[data-swiper-slide-index="${nextSlide.attr('data-swiper-slide-index')}"]`)
        .addClass(params.slideDuplicateNextClass);
    } else {
      $wrapperEl
        .children(`.${params.slideClass}.${params.slideDuplicateClass}[data-swiper-slide-index="${nextSlide.attr('data-swiper-slide-index')}"]`)
        .addClass(params.slideDuplicateNextClass);
    }
    if (prevSlide.hasClass(params.slideDuplicateClass)) {
      $wrapperEl
        .children(`.${params.slideClass}:not(.${params.slideDuplicateClass})[data-swiper-slide-index="${prevSlide.attr('data-swiper-slide-index')}"]`)
        .addClass(params.slideDuplicatePrevClass);
    } else {
      $wrapperEl
        .children(`.${params.slideClass}.${params.slideDuplicateClass}[data-swiper-slide-index="${prevSlide.attr('data-swiper-slide-index')}"]`)
        .addClass(params.slideDuplicatePrevClass);
    }
  }
}

function updateActiveIndex (newActiveIndex) {
  const swiper = this;
  const translate = swiper.rtlTranslate ? swiper.translate : -swiper.translate;
  const {
    slidesGrid, snapGrid, params, activeIndex: previousIndex, realIndex: previousRealIndex, snapIndex: previousSnapIndex,
  } = swiper;
  let activeIndex = newActiveIndex;
  let snapIndex;
  if (typeof activeIndex === 'undefined') {
    for (let i = 0; i < slidesGrid.length; i += 1) {
      if (typeof slidesGrid[i + 1] !== 'undefined') {
        if (translate >= slidesGrid[i] && translate < slidesGrid[i + 1] - ((slidesGrid[i + 1] - slidesGrid[i]) / 2)) {
          activeIndex = i;
        } else if (translate >= slidesGrid[i] && translate < slidesGrid[i + 1]) {
          activeIndex = i + 1;
        }
      } else if (translate >= slidesGrid[i]) {
        activeIndex = i;
      }
    }
    // Normalize slideIndex
    if (params.normalizeSlideIndex) {
      if (activeIndex < 0 || typeof activeIndex === 'undefined') activeIndex = 0;
    }
  }
  if (snapGrid.indexOf(translate) >= 0) {
    snapIndex = snapGrid.indexOf(translate);
  } else {
    snapIndex = Math.floor(activeIndex / params.slidesPerGroup);
  }
  if (snapIndex >= snapGrid.length) snapIndex = snapGrid.length - 1;
  if (activeIndex === previousIndex) {
    if (snapIndex !== previousSnapIndex) {
      swiper.snapIndex = snapIndex;
      swiper.emit('snapIndexChange');
    }
    return;
  }

  // Get real index
  const realIndex = parseInt(swiper.slides.eq(activeIndex).attr('data-swiper-slide-index') || activeIndex, 10);

  Utils.extend(swiper, {
    snapIndex,
    realIndex,
    previousIndex,
    activeIndex,
  });
  swiper.emit('activeIndexChange');
  swiper.emit('snapIndexChange');
  if (previousRealIndex !== realIndex) {
    swiper.emit('realIndexChange');
  }
  if (swiper.initialized || swiper.runCallbacksOnInit) {
    swiper.emit('slideChange');
  }
}

function updateClickedSlide (e) {
  const swiper = this;
  const params = swiper.params;
  const slide = $(e.target).closest(`.${params.slideClass}`)[0];
  let slideFound = false;
  if (slide) {
    for (let i = 0; i < swiper.slides.length; i += 1) {
      if (swiper.slides[i] === slide) slideFound = true;
    }
  }

  if (slide && slideFound) {
    swiper.clickedSlide = slide;
    if (swiper.virtual && swiper.params.virtual.enabled) {
      swiper.clickedIndex = parseInt($(slide).attr('data-swiper-slide-index'), 10);
    } else {
      swiper.clickedIndex = $(slide).index();
    }
  } else {
    swiper.clickedSlide = undefined;
    swiper.clickedIndex = undefined;
    return;
  }
  if (params.slideToClickedSlide && swiper.clickedIndex !== undefined && swiper.clickedIndex !== swiper.activeIndex) {
    swiper.slideToClickedSlide();
  }
}

var update = {
  updateSize,
  updateSlides,
  updateAutoHeight,
  updateSlidesOffset,
  updateSlidesProgress,
  updateProgress,
  updateSlidesClasses,
  updateActiveIndex,
  updateClickedSlide,
};

function getTranslate (axis = this.isHorizontal() ? 'x' : 'y') {
  const swiper = this;

  const {
    params, rtlTranslate: rtl, translate, $wrapperEl,
  } = swiper;

  if (params.virtualTranslate) {
    return rtl ? -translate : translate;
  }

  let currentTranslate = Utils.getTranslate($wrapperEl[0], axis);
  if (rtl) currentTranslate = -currentTranslate;

  return currentTranslate || 0;
}

function setTranslate (translate, byController) {
  const swiper = this;
  const {
    rtlTranslate: rtl, params, $wrapperEl, progress,
  } = swiper;
  let x = 0;
  let y = 0;
  const z = 0;

  if (swiper.isHorizontal()) {
    x = rtl ? -translate : translate;
  } else {
    y = translate;
  }

  if (params.roundLengths) {
    x = Math.floor(x);
    y = Math.floor(y);
  }

  if (!params.virtualTranslate) {
    if (Support.transforms3d) $wrapperEl.transform(`translate3d(${x}px, ${y}px, ${z}px)`);
    else $wrapperEl.transform(`translate(${x}px, ${y}px)`);
  }
  swiper.previousTranslate = swiper.translate;
  swiper.translate = swiper.isHorizontal() ? x : y;

  // Check if we need to update progress
  let newProgress;
  const translatesDiff = swiper.maxTranslate() - swiper.minTranslate();
  if (translatesDiff === 0) {
    newProgress = 0;
  } else {
    newProgress = (translate - swiper.minTranslate()) / (translatesDiff);
  }
  if (newProgress !== progress) {
    swiper.updateProgress(translate);
  }

  swiper.emit('setTranslate', swiper.translate, byController);
}

function minTranslate () {
  return (-this.snapGrid[0]);
}

function maxTranslate () {
  return (-this.snapGrid[this.snapGrid.length - 1]);
}

var translate = {
  getTranslate,
  setTranslate,
  minTranslate,
  maxTranslate,
};

function setTransition (duration, byController) {
  const swiper = this;

  swiper.$wrapperEl.transition(duration);

  swiper.emit('setTransition', duration, byController);
}

function transitionStart (runCallbacks = true, direction) {
  const swiper = this;
  const { activeIndex, params, previousIndex } = swiper;
  if (params.autoHeight) {
    swiper.updateAutoHeight();
  }

  let dir = direction;
  if (!dir) {
    if (activeIndex > previousIndex) dir = 'next';
    else if (activeIndex < previousIndex) dir = 'prev';
    else dir = 'reset';
  }

  swiper.emit('transitionStart');

  if (runCallbacks && activeIndex !== previousIndex) {
    if (dir === 'reset') {
      swiper.emit('slideResetTransitionStart');
      return;
    }
    swiper.emit('slideChangeTransitionStart');
    if (dir === 'next') {
      swiper.emit('slideNextTransitionStart');
    } else {
      swiper.emit('slidePrevTransitionStart');
    }
  }
}

function transitionEnd$1 (runCallbacks = true, direction) {
  const swiper = this;
  const { activeIndex, previousIndex } = swiper;
  swiper.animating = false;
  swiper.setTransition(0);

  let dir = direction;
  if (!dir) {
    if (activeIndex > previousIndex) dir = 'next';
    else if (activeIndex < previousIndex) dir = 'prev';
    else dir = 'reset';
  }

  swiper.emit('transitionEnd');

  if (runCallbacks && activeIndex !== previousIndex) {
    if (dir === 'reset') {
      swiper.emit('slideResetTransitionEnd');
      return;
    }
    swiper.emit('slideChangeTransitionEnd');
    if (dir === 'next') {
      swiper.emit('slideNextTransitionEnd');
    } else {
      swiper.emit('slidePrevTransitionEnd');
    }
  }
}

var transition$1 = {
  setTransition,
  transitionStart,
  transitionEnd: transitionEnd$1,
};

function slideTo (index = 0, speed = this.params.speed, runCallbacks = true, internal) {
  const swiper = this;
  let slideIndex = index;
  if (slideIndex < 0) slideIndex = 0;

  const {
    params, snapGrid, slidesGrid, previousIndex, activeIndex, rtlTranslate: rtl,
  } = swiper;
  if (swiper.animating && params.preventInteractionOnTransition) {
    return false;
  }

  let snapIndex = Math.floor(slideIndex / params.slidesPerGroup);
  if (snapIndex >= snapGrid.length) snapIndex = snapGrid.length - 1;

  if ((activeIndex || params.initialSlide || 0) === (previousIndex || 0) && runCallbacks) {
    swiper.emit('beforeSlideChangeStart');
  }

  const translate = -snapGrid[snapIndex];

  // Update progress
  swiper.updateProgress(translate);

  // Normalize slideIndex
  if (params.normalizeSlideIndex) {
    for (let i = 0; i < slidesGrid.length; i += 1) {
      if (-Math.floor(translate * 100) >= Math.floor(slidesGrid[i] * 100)) {
        slideIndex = i;
      }
    }
  }
  // Directions locks
  if (swiper.initialized && slideIndex !== activeIndex) {
    if (!swiper.allowSlideNext && translate < swiper.translate && translate < swiper.minTranslate()) {
      return false;
    }
    if (!swiper.allowSlidePrev && translate > swiper.translate && translate > swiper.maxTranslate()) {
      if ((activeIndex || 0) !== slideIndex) return false;
    }
  }

  let direction;
  if (slideIndex > activeIndex) direction = 'next';
  else if (slideIndex < activeIndex) direction = 'prev';
  else direction = 'reset';


  // Update Index
  if ((rtl && -translate === swiper.translate) || (!rtl && translate === swiper.translate)) {
    swiper.updateActiveIndex(slideIndex);
    // Update Height
    if (params.autoHeight) {
      swiper.updateAutoHeight();
    }
    swiper.updateSlidesClasses();
    if (params.effect !== 'slide') {
      swiper.setTranslate(translate);
    }
    if (direction !== 'reset') {
      swiper.transitionStart(runCallbacks, direction);
      swiper.transitionEnd(runCallbacks, direction);
    }
    return false;
  }

  if (speed === 0 || !Support.transition) {
    swiper.setTransition(0);
    swiper.setTranslate(translate);
    swiper.updateActiveIndex(slideIndex);
    swiper.updateSlidesClasses();
    swiper.emit('beforeTransitionStart', speed, internal);
    swiper.transitionStart(runCallbacks, direction);
    swiper.transitionEnd(runCallbacks, direction);
  } else {
    swiper.setTransition(speed);
    swiper.setTranslate(translate);
    swiper.updateActiveIndex(slideIndex);
    swiper.updateSlidesClasses();
    swiper.emit('beforeTransitionStart', speed, internal);
    swiper.transitionStart(runCallbacks, direction);
    if (!swiper.animating) {
      swiper.animating = true;
      if (!swiper.onSlideToWrapperTransitionEnd) {
        swiper.onSlideToWrapperTransitionEnd = function transitionEnd(e) {
          if (!swiper || swiper.destroyed) return;
          if (e.target !== this) return;
          swiper.$wrapperEl[0].removeEventListener('transitionend', swiper.onSlideToWrapperTransitionEnd);
          swiper.$wrapperEl[0].removeEventListener('webkitTransitionEnd', swiper.onSlideToWrapperTransitionEnd);
          swiper.onSlideToWrapperTransitionEnd = null;
          delete swiper.onSlideToWrapperTransitionEnd;
          swiper.transitionEnd(runCallbacks, direction);
        };
      }
      swiper.$wrapperEl[0].addEventListener('transitionend', swiper.onSlideToWrapperTransitionEnd);
      swiper.$wrapperEl[0].addEventListener('webkitTransitionEnd', swiper.onSlideToWrapperTransitionEnd);
    }
  }

  return true;
}

function slideToLoop (index = 0, speed = this.params.speed, runCallbacks = true, internal) {
  const swiper = this;
  let newIndex = index;
  if (swiper.params.loop) {
    newIndex += swiper.loopedSlides;
  }

  return swiper.slideTo(newIndex, speed, runCallbacks, internal);
}

/* eslint no-unused-vars: "off" */
function slideNext (speed = this.params.speed, runCallbacks = true, internal) {
  const swiper = this;
  const { params, animating } = swiper;
  if (params.loop) {
    if (animating) return false;
    swiper.loopFix();
    // eslint-disable-next-line
    swiper._clientLeft = swiper.$wrapperEl[0].clientLeft;
    return swiper.slideTo(swiper.activeIndex + params.slidesPerGroup, speed, runCallbacks, internal);
  }
  return swiper.slideTo(swiper.activeIndex + params.slidesPerGroup, speed, runCallbacks, internal);
}

/* eslint no-unused-vars: "off" */
function slidePrev (speed = this.params.speed, runCallbacks = true, internal) {
  const swiper = this;
  const {
    params, animating, snapGrid, slidesGrid, rtlTranslate,
  } = swiper;

  if (params.loop) {
    if (animating) return false;
    swiper.loopFix();
    // eslint-disable-next-line
    swiper._clientLeft = swiper.$wrapperEl[0].clientLeft;
  }
  const translate = rtlTranslate ? swiper.translate : -swiper.translate;
  function normalize(val) {
    if (val < 0) return -Math.floor(Math.abs(val));
    return Math.floor(val);
  }
  const normalizedTranslate = normalize(translate);
  const normalizedSnapGrid = snapGrid.map((val) => normalize(val));
  const normalizedSlidesGrid = slidesGrid.map((val) => normalize(val));

  const currentSnap = snapGrid[normalizedSnapGrid.indexOf(normalizedTranslate)];
  const prevSnap = snapGrid[normalizedSnapGrid.indexOf(normalizedTranslate) - 1];
  let prevIndex;
  if (typeof prevSnap !== 'undefined') {
    prevIndex = slidesGrid.indexOf(prevSnap);
    if (prevIndex < 0) prevIndex = swiper.activeIndex - 1;
  }
  return swiper.slideTo(prevIndex, speed, runCallbacks, internal);
}

/* eslint no-unused-vars: "off" */
function slideReset (speed = this.params.speed, runCallbacks = true, internal) {
  const swiper = this;
  return swiper.slideTo(swiper.activeIndex, speed, runCallbacks, internal);
}

/* eslint no-unused-vars: "off" */
function slideToClosest (speed = this.params.speed, runCallbacks = true, internal) {
  const swiper = this;
  let index = swiper.activeIndex;
  const snapIndex = Math.floor(index / swiper.params.slidesPerGroup);

  if (snapIndex < swiper.snapGrid.length - 1) {
    const translate = swiper.rtlTranslate ? swiper.translate : -swiper.translate;

    const currentSnap = swiper.snapGrid[snapIndex];
    const nextSnap = swiper.snapGrid[snapIndex + 1];

    if ((translate - currentSnap) > (nextSnap - currentSnap) / 2) {
      index = swiper.params.slidesPerGroup;
    }
  }

  return swiper.slideTo(index, speed, runCallbacks, internal);
}

function slideToClickedSlide () {
  const swiper = this;
  const { params, $wrapperEl } = swiper;

  const slidesPerView = params.slidesPerView === 'auto' ? swiper.slidesPerViewDynamic() : params.slidesPerView;
  let slideToIndex = swiper.clickedIndex;
  let realIndex;
  if (params.loop) {
    if (swiper.animating) return;
    realIndex = parseInt($(swiper.clickedSlide).attr('data-swiper-slide-index'), 10);
    if (params.centeredSlides) {
      if (
        (slideToIndex < swiper.loopedSlides - (slidesPerView / 2))
        || (slideToIndex > (swiper.slides.length - swiper.loopedSlides) + (slidesPerView / 2))
      ) {
        swiper.loopFix();
        slideToIndex = $wrapperEl
          .children(`.${params.slideClass}[data-swiper-slide-index="${realIndex}"]:not(.${params.slideDuplicateClass})`)
          .eq(0)
          .index();

        Utils.nextTick(() => {
          swiper.slideTo(slideToIndex);
        });
      } else {
        swiper.slideTo(slideToIndex);
      }
    } else if (slideToIndex > swiper.slides.length - slidesPerView) {
      swiper.loopFix();
      slideToIndex = $wrapperEl
        .children(`.${params.slideClass}[data-swiper-slide-index="${realIndex}"]:not(.${params.slideDuplicateClass})`)
        .eq(0)
        .index();

      Utils.nextTick(() => {
        swiper.slideTo(slideToIndex);
      });
    } else {
      swiper.slideTo(slideToIndex);
    }
  } else {
    swiper.slideTo(slideToIndex);
  }
}

var slide = {
  slideTo,
  slideToLoop,
  slideNext,
  slidePrev,
  slideReset,
  slideToClosest,
  slideToClickedSlide,
};

function loopCreate () {
  const swiper = this;
  const { params, $wrapperEl } = swiper;
  // Remove duplicated slides
  $wrapperEl.children(`.${params.slideClass}.${params.slideDuplicateClass}`).remove();

  let slides = $wrapperEl.children(`.${params.slideClass}`);

  if (params.loopFillGroupWithBlank) {
    const blankSlidesNum = params.slidesPerGroup - (slides.length % params.slidesPerGroup);
    if (blankSlidesNum !== params.slidesPerGroup) {
      for (let i = 0; i < blankSlidesNum; i += 1) {
        const blankNode = $(doc.createElement('div')).addClass(`${params.slideClass} ${params.slideBlankClass}`);
        $wrapperEl.append(blankNode);
      }
      slides = $wrapperEl.children(`.${params.slideClass}`);
    }
  }

  if (params.slidesPerView === 'auto' && !params.loopedSlides) params.loopedSlides = slides.length;

  swiper.loopedSlides = parseInt(params.loopedSlides || params.slidesPerView, 10);
  swiper.loopedSlides += params.loopAdditionalSlides;
  if (swiper.loopedSlides > slides.length) {
    swiper.loopedSlides = slides.length;
  }

  const prependSlides = [];
  const appendSlides = [];
  slides.each((index, el) => {
    const slide = $(el);
    if (index < swiper.loopedSlides) appendSlides.push(el);
    if (index < slides.length && index >= slides.length - swiper.loopedSlides) prependSlides.push(el);
    slide.attr('data-swiper-slide-index', index);
  });
  for (let i = 0; i < appendSlides.length; i += 1) {
    $wrapperEl.append($(appendSlides[i].cloneNode(true)).addClass(params.slideDuplicateClass));
  }
  for (let i = prependSlides.length - 1; i >= 0; i -= 1) {
    $wrapperEl.prepend($(prependSlides[i].cloneNode(true)).addClass(params.slideDuplicateClass));
  }
}

function loopFix () {
  const swiper = this;
  const {
    params, activeIndex, slides, loopedSlides, allowSlidePrev, allowSlideNext, snapGrid, rtlTranslate: rtl,
  } = swiper;
  let newIndex;
  swiper.allowSlidePrev = true;
  swiper.allowSlideNext = true;

  const snapTranslate = -snapGrid[activeIndex];
  const diff = snapTranslate - swiper.getTranslate();


  // Fix For Negative Oversliding
  if (activeIndex < loopedSlides) {
    newIndex = (slides.length - (loopedSlides * 3)) + activeIndex;
    newIndex += loopedSlides;
    const slideChanged = swiper.slideTo(newIndex, 0, false, true);
    if (slideChanged && diff !== 0) {
      swiper.setTranslate((rtl ? -swiper.translate : swiper.translate) - diff);
    }
  } else if ((params.slidesPerView === 'auto' && activeIndex >= loopedSlides * 2) || (activeIndex >= slides.length - loopedSlides)) {
    // Fix For Positive Oversliding
    newIndex = -slides.length + activeIndex + loopedSlides;
    newIndex += loopedSlides;
    const slideChanged = swiper.slideTo(newIndex, 0, false, true);
    if (slideChanged && diff !== 0) {
      swiper.setTranslate((rtl ? -swiper.translate : swiper.translate) - diff);
    }
  }
  swiper.allowSlidePrev = allowSlidePrev;
  swiper.allowSlideNext = allowSlideNext;
}

function loopDestroy () {
  const swiper = this;
  const { $wrapperEl, params, slides } = swiper;
  $wrapperEl.children(`.${params.slideClass}.${params.slideDuplicateClass},.${params.slideClass}.${params.slideBlankClass}`).remove();
  slides.removeAttr('data-swiper-slide-index');
}

var loop = {
  loopCreate,
  loopFix,
  loopDestroy,
};

function setGrabCursor (moving) {
  const swiper = this;
  if (Support.touch || !swiper.params.simulateTouch || (swiper.params.watchOverflow && swiper.isLocked)) return;
  const el = swiper.el;
  el.style.cursor = 'move';
  el.style.cursor = moving ? '-webkit-grabbing' : '-webkit-grab';
  el.style.cursor = moving ? '-moz-grabbin' : '-moz-grab';
  el.style.cursor = moving ? 'grabbing' : 'grab';
}

function unsetGrabCursor () {
  const swiper = this;
  if (Support.touch || (swiper.params.watchOverflow && swiper.isLocked)) return;
  swiper.el.style.cursor = '';
}

var grabCursor = {
  setGrabCursor,
  unsetGrabCursor,
};

function appendSlide (slides) {
  const swiper = this;
  const { $wrapperEl, params } = swiper;
  if (params.loop) {
    swiper.loopDestroy();
  }
  if (typeof slides === 'object' && 'length' in slides) {
    for (let i = 0; i < slides.length; i += 1) {
      if (slides[i]) $wrapperEl.append(slides[i]);
    }
  } else {
    $wrapperEl.append(slides);
  }
  if (params.loop) {
    swiper.loopCreate();
  }
  if (!(params.observer && Support.observer)) {
    swiper.update();
  }
}

function prependSlide (slides) {
  const swiper = this;
  const { params, $wrapperEl, activeIndex } = swiper;

  if (params.loop) {
    swiper.loopDestroy();
  }
  let newActiveIndex = activeIndex + 1;
  if (typeof slides === 'object' && 'length' in slides) {
    for (let i = 0; i < slides.length; i += 1) {
      if (slides[i]) $wrapperEl.prepend(slides[i]);
    }
    newActiveIndex = activeIndex + slides.length;
  } else {
    $wrapperEl.prepend(slides);
  }
  if (params.loop) {
    swiper.loopCreate();
  }
  if (!(params.observer && Support.observer)) {
    swiper.update();
  }
  swiper.slideTo(newActiveIndex, 0, false);
}

function addSlide (index, slides) {
  const swiper = this;
  const { $wrapperEl, params, activeIndex } = swiper;
  let activeIndexBuffer = activeIndex;
  if (params.loop) {
    activeIndexBuffer -= swiper.loopedSlides;
    swiper.loopDestroy();
    swiper.slides = $wrapperEl.children(`.${params.slideClass}`);
  }
  const baseLength = swiper.slides.length;
  if (index <= 0) {
    swiper.prependSlide(slides);
    return;
  }
  if (index >= baseLength) {
    swiper.appendSlide(slides);
    return;
  }
  let newActiveIndex = activeIndexBuffer > index ? activeIndexBuffer + 1 : activeIndexBuffer;

  const slidesBuffer = [];
  for (let i = baseLength - 1; i >= index; i -= 1) {
    const currentSlide = swiper.slides.eq(i);
    currentSlide.remove();
    slidesBuffer.unshift(currentSlide);
  }

  if (typeof slides === 'object' && 'length' in slides) {
    for (let i = 0; i < slides.length; i += 1) {
      if (slides[i]) $wrapperEl.append(slides[i]);
    }
    newActiveIndex = activeIndexBuffer > index ? activeIndexBuffer + slides.length : activeIndexBuffer;
  } else {
    $wrapperEl.append(slides);
  }

  for (let i = 0; i < slidesBuffer.length; i += 1) {
    $wrapperEl.append(slidesBuffer[i]);
  }

  if (params.loop) {
    swiper.loopCreate();
  }
  if (!(params.observer && Support.observer)) {
    swiper.update();
  }
  if (params.loop) {
    swiper.slideTo(newActiveIndex + swiper.loopedSlides, 0, false);
  } else {
    swiper.slideTo(newActiveIndex, 0, false);
  }
}

function removeSlide (slidesIndexes) {
  const swiper = this;
  const { params, $wrapperEl, activeIndex } = swiper;

  let activeIndexBuffer = activeIndex;
  if (params.loop) {
    activeIndexBuffer -= swiper.loopedSlides;
    swiper.loopDestroy();
    swiper.slides = $wrapperEl.children(`.${params.slideClass}`);
  }
  let newActiveIndex = activeIndexBuffer;
  let indexToRemove;

  if (typeof slidesIndexes === 'object' && 'length' in slidesIndexes) {
    for (let i = 0; i < slidesIndexes.length; i += 1) {
      indexToRemove = slidesIndexes[i];
      if (swiper.slides[indexToRemove]) swiper.slides.eq(indexToRemove).remove();
      if (indexToRemove < newActiveIndex) newActiveIndex -= 1;
    }
    newActiveIndex = Math.max(newActiveIndex, 0);
  } else {
    indexToRemove = slidesIndexes;
    if (swiper.slides[indexToRemove]) swiper.slides.eq(indexToRemove).remove();
    if (indexToRemove < newActiveIndex) newActiveIndex -= 1;
    newActiveIndex = Math.max(newActiveIndex, 0);
  }

  if (params.loop) {
    swiper.loopCreate();
  }

  if (!(params.observer && Support.observer)) {
    swiper.update();
  }
  if (params.loop) {
    swiper.slideTo(newActiveIndex + swiper.loopedSlides, 0, false);
  } else {
    swiper.slideTo(newActiveIndex, 0, false);
  }
}

function removeAllSlides () {
  const swiper = this;

  const slidesIndexes = [];
  for (let i = 0; i < swiper.slides.length; i += 1) {
    slidesIndexes.push(i);
  }
  swiper.removeSlide(slidesIndexes);
}

var manipulation = {
  appendSlide,
  prependSlide,
  addSlide,
  removeSlide,
  removeAllSlides,
};

const Device = (function Device() {
  const ua = win.navigator.userAgent;

  const device = {
    ios: false,
    android: false,
    androidChrome: false,
    desktop: false,
    windows: false,
    iphone: false,
    ipod: false,
    ipad: false,
    cordova: win.cordova || win.phonegap,
    phonegap: win.cordova || win.phonegap,
  };

  const windows = ua.match(/(Windows Phone);?[\s\/]+([\d.]+)?/); // eslint-disable-line
  const android = ua.match(/(Android);?[\s\/]+([\d.]+)?/); // eslint-disable-line
  const ipad = ua.match(/(iPad).*OS\s([\d_]+)/);
  const ipod = ua.match(/(iPod)(.*OS\s([\d_]+))?/);
  const iphone = !ipad && ua.match(/(iPhone\sOS|iOS)\s([\d_]+)/);


  // Windows
  if (windows) {
    device.os = 'windows';
    device.osVersion = windows[2];
    device.windows = true;
  }
  // Android
  if (android && !windows) {
    device.os = 'android';
    device.osVersion = android[2];
    device.android = true;
    device.androidChrome = ua.toLowerCase().indexOf('chrome') >= 0;
  }
  if (ipad || iphone || ipod) {
    device.os = 'ios';
    device.ios = true;
  }
  // iOS
  if (iphone && !ipod) {
    device.osVersion = iphone[2].replace(/_/g, '.');
    device.iphone = true;
  }
  if (ipad) {
    device.osVersion = ipad[2].replace(/_/g, '.');
    device.ipad = true;
  }
  if (ipod) {
    device.osVersion = ipod[3] ? ipod[3].replace(/_/g, '.') : null;
    device.iphone = true;
  }
  // iOS 8+ changed UA
  if (device.ios && device.osVersion && ua.indexOf('Version/') >= 0) {
    if (device.osVersion.split('.')[0] === '10') {
      device.osVersion = ua.toLowerCase().split('version/')[1].split(' ')[0];
    }
  }

  // Desktop
  device.desktop = !(device.os || device.android || device.webView);

  // Webview
  device.webView = (iphone || ipad || ipod) && ua.match(/.*AppleWebKit(?!.*Safari)/i);

  // Minimal UI
  if (device.os && device.os === 'ios') {
    const osVersionArr = device.osVersion.split('.');
    const metaViewport = doc.querySelector('meta[name="viewport"]');
    device.minimalUi = !device.webView
      && (ipod || iphone)
      && (osVersionArr[0] * 1 === 7 ? osVersionArr[1] * 1 >= 1 : osVersionArr[0] * 1 > 7)
      && metaViewport && metaViewport.getAttribute('content').indexOf('minimal-ui') >= 0;
  }

  // Pixel Ratio
  device.pixelRatio = win.devicePixelRatio || 1;

  // Export object
  return device;
}());

function onTouchStart (event) {
  const swiper = this;
  const data = swiper.touchEventsData;
  const { params, touches } = swiper;
  if (swiper.animating && params.preventInteractionOnTransition) {
    return;
  }
  let e = event;
  if (e.originalEvent) e = e.originalEvent;
  data.isTouchEvent = e.type === 'touchstart';
  if (!data.isTouchEvent && 'which' in e && e.which === 3) return;
  if (!data.isTouchEvent && 'button' in e && e.button > 0) return;
  if (data.isTouched && data.isMoved) return;
  if (params.noSwiping && $(e.target).closest(params.noSwipingSelector ? params.noSwipingSelector : `.${params.noSwipingClass}`)[0]) {
    swiper.allowClick = true;
    return;
  }
  if (params.swipeHandler) {
    if (!$(e).closest(params.swipeHandler)[0]) return;
  }

  touches.currentX = e.type === 'touchstart' ? e.targetTouches[0].pageX : e.pageX;
  touches.currentY = e.type === 'touchstart' ? e.targetTouches[0].pageY : e.pageY;
  const startX = touches.currentX;
  const startY = touches.currentY;

  // Do NOT start if iOS edge swipe is detected. Otherwise iOS app (UIWebView) cannot swipe-to-go-back anymore

  const edgeSwipeDetection = params.edgeSwipeDetection || params.iOSEdgeSwipeDetection;
  const edgeSwipeThreshold = params.edgeSwipeThreshold || params.iOSEdgeSwipeThreshold;
  if (
    edgeSwipeDetection
    && ((startX <= edgeSwipeThreshold)
    || (startX >= win.screen.width - edgeSwipeThreshold))
  ) {
    return;
  }

  Utils.extend(data, {
    isTouched: true,
    isMoved: false,
    allowTouchCallbacks: true,
    isScrolling: undefined,
    startMoving: undefined,
  });

  touches.startX = startX;
  touches.startY = startY;
  data.touchStartTime = Utils.now();
  swiper.allowClick = true;
  swiper.updateSize();
  swiper.swipeDirection = undefined;
  if (params.threshold > 0) data.allowThresholdMove = false;
  if (e.type !== 'touchstart') {
    let preventDefault = true;
    if ($(e.target).is(data.formElements)) preventDefault = false;
    if (
      doc.activeElement
      && $(doc.activeElement).is(data.formElements)
      && doc.activeElement !== e.target
    ) {
      doc.activeElement.blur();
    }

    const shouldPreventDefault = preventDefault && swiper.allowTouchMove && params.touchStartPreventDefault;
    if (params.touchStartForcePreventDefault || shouldPreventDefault) {
      e.preventDefault();
    }
  }
  swiper.emit('touchStart', e);
}

function onTouchMove (event) {
  const swiper = this;
  const data = swiper.touchEventsData;
  const { params, touches, rtlTranslate: rtl } = swiper;
  let e = event;
  if (e.originalEvent) e = e.originalEvent;
  if (!data.isTouched) {
    if (data.startMoving && data.isScrolling) {
      swiper.emit('touchMoveOpposite', e);
    }
    return;
  }
  if (data.isTouchEvent && e.type === 'mousemove') return;
  const pageX = e.type === 'touchmove' ? e.targetTouches[0].pageX : e.pageX;
  const pageY = e.type === 'touchmove' ? e.targetTouches[0].pageY : e.pageY;
  if (e.preventedByNestedSwiper) {
    touches.startX = pageX;
    touches.startY = pageY;
    return;
  }
  if (!swiper.allowTouchMove) {
    // isMoved = true;
    swiper.allowClick = false;
    if (data.isTouched) {
      Utils.extend(touches, {
        startX: pageX,
        startY: pageY,
        currentX: pageX,
        currentY: pageY,
      });
      data.touchStartTime = Utils.now();
    }
    return;
  }
  if (data.isTouchEvent && params.touchReleaseOnEdges && !params.loop) {
    if (swiper.isVertical()) {
      // Vertical
      if (
        (pageY < touches.startY && swiper.translate <= swiper.maxTranslate())
        || (pageY > touches.startY && swiper.translate >= swiper.minTranslate())
      ) {
        data.isTouched = false;
        data.isMoved = false;
        return;
      }
    } else if (
      (pageX < touches.startX && swiper.translate <= swiper.maxTranslate())
      || (pageX > touches.startX && swiper.translate >= swiper.minTranslate())
    ) {
      return;
    }
  }
  if (data.isTouchEvent && doc.activeElement) {
    if (e.target === doc.activeElement && $(e.target).is(data.formElements)) {
      data.isMoved = true;
      swiper.allowClick = false;
      return;
    }
  }
  if (data.allowTouchCallbacks) {
    swiper.emit('touchMove', e);
  }
  if (e.targetTouches && e.targetTouches.length > 1) return;

  touches.currentX = pageX;
  touches.currentY = pageY;

  const diffX = touches.currentX - touches.startX;
  const diffY = touches.currentY - touches.startY;
  if (swiper.params.threshold && Math.sqrt((diffX ** 2) + (diffY ** 2)) < swiper.params.threshold) return;

  if (typeof data.isScrolling === 'undefined') {
    let touchAngle;
    if ((swiper.isHorizontal() && touches.currentY === touches.startY) || (swiper.isVertical() && touches.currentX === touches.startX)) {
      data.isScrolling = false;
    } else {
      // eslint-disable-next-line
      if ((diffX * diffX) + (diffY * diffY) >= 25) {
        touchAngle = (Math.atan2(Math.abs(diffY), Math.abs(diffX)) * 180) / Math.PI;
        data.isScrolling = swiper.isHorizontal() ? touchAngle > params.touchAngle : (90 - touchAngle > params.touchAngle);
      }
    }
  }
  if (data.isScrolling) {
    swiper.emit('touchMoveOpposite', e);
  }
  if (typeof data.startMoving === 'undefined') {
    if (touches.currentX !== touches.startX || touches.currentY !== touches.startY) {
      data.startMoving = true;
    }
  }
  if (data.isScrolling) {
    data.isTouched = false;
    return;
  }
  if (!data.startMoving) {
    return;
  }
  swiper.allowClick = false;
  e.preventDefault();
  if (params.touchMoveStopPropagation && !params.nested) {
    e.stopPropagation();
  }

  if (!data.isMoved) {
    if (params.loop) {
      swiper.loopFix();
    }
    data.startTranslate = swiper.getTranslate();
    swiper.setTransition(0);
    if (swiper.animating) {
      swiper.$wrapperEl.trigger('webkitTransitionEnd transitionend');
    }
    data.allowMomentumBounce = false;
    // Grab Cursor
    if (params.grabCursor && (swiper.allowSlideNext === true || swiper.allowSlidePrev === true)) {
      swiper.setGrabCursor(true);
    }
    swiper.emit('sliderFirstMove', e);
  }
  swiper.emit('sliderMove', e);
  data.isMoved = true;

  let diff = swiper.isHorizontal() ? diffX : diffY;
  touches.diff = diff;

  diff *= params.touchRatio;
  if (rtl) diff = -diff;

  swiper.swipeDirection = diff > 0 ? 'prev' : 'next';
  data.currentTranslate = diff + data.startTranslate;

  let disableParentSwiper = true;
  let resistanceRatio = params.resistanceRatio;
  if (params.touchReleaseOnEdges) {
    resistanceRatio = 0;
  }
  if ((diff > 0 && data.currentTranslate > swiper.minTranslate())) {
    disableParentSwiper = false;
    if (params.resistance) data.currentTranslate = (swiper.minTranslate() - 1) + ((-swiper.minTranslate() + data.startTranslate + diff) ** resistanceRatio);
  } else if (diff < 0 && data.currentTranslate < swiper.maxTranslate()) {
    disableParentSwiper = false;
    if (params.resistance) data.currentTranslate = (swiper.maxTranslate() + 1) - ((swiper.maxTranslate() - data.startTranslate - diff) ** resistanceRatio);
  }

  if (disableParentSwiper) {
    e.preventedByNestedSwiper = true;
  }

  // Directions locks
  if (!swiper.allowSlideNext && swiper.swipeDirection === 'next' && data.currentTranslate < data.startTranslate) {
    data.currentTranslate = data.startTranslate;
  }
  if (!swiper.allowSlidePrev && swiper.swipeDirection === 'prev' && data.currentTranslate > data.startTranslate) {
    data.currentTranslate = data.startTranslate;
  }


  // Threshold
  if (params.threshold > 0) {
    if (Math.abs(diff) > params.threshold || data.allowThresholdMove) {
      if (!data.allowThresholdMove) {
        data.allowThresholdMove = true;
        touches.startX = touches.currentX;
        touches.startY = touches.currentY;
        data.currentTranslate = data.startTranslate;
        touches.diff = swiper.isHorizontal() ? touches.currentX - touches.startX : touches.currentY - touches.startY;
        return;
      }
    } else {
      data.currentTranslate = data.startTranslate;
      return;
    }
  }

  if (!params.followFinger) return;

  // Update active index in free mode
  if (params.freeMode || params.watchSlidesProgress || params.watchSlidesVisibility) {
    swiper.updateActiveIndex();
    swiper.updateSlidesClasses();
  }
  if (params.freeMode) {
    // Velocity
    if (data.velocities.length === 0) {
      data.velocities.push({
        position: touches[swiper.isHorizontal() ? 'startX' : 'startY'],
        time: data.touchStartTime,
      });
    }
    data.velocities.push({
      position: touches[swiper.isHorizontal() ? 'currentX' : 'currentY'],
      time: Utils.now(),
    });
  }
  // Update progress
  swiper.updateProgress(data.currentTranslate);
  // Update translate
  swiper.setTranslate(data.currentTranslate);
}

function onTouchEnd (event) {
  const swiper = this;
  const data = swiper.touchEventsData;

  const {
    params, touches, rtlTranslate: rtl, $wrapperEl, slidesGrid, snapGrid,
  } = swiper;
  let e = event;
  if (e.originalEvent) e = e.originalEvent;
  if (data.allowTouchCallbacks) {
    swiper.emit('touchEnd', e);
  }
  data.allowTouchCallbacks = false;
  if (!data.isTouched) {
    if (data.isMoved && params.grabCursor) {
      swiper.setGrabCursor(false);
    }
    data.isMoved = false;
    data.startMoving = false;
    return;
  }
  // Return Grab Cursor
  if (params.grabCursor && data.isMoved && data.isTouched && (swiper.allowSlideNext === true || swiper.allowSlidePrev === true)) {
    swiper.setGrabCursor(false);
  }

  // Time diff
  const touchEndTime = Utils.now();
  const timeDiff = touchEndTime - data.touchStartTime;

  // Tap, doubleTap, Click
  if (swiper.allowClick) {
    swiper.updateClickedSlide(e);
    swiper.emit('tap', e);
    if (timeDiff < 300 && (touchEndTime - data.lastClickTime) > 300) {
      if (data.clickTimeout) clearTimeout(data.clickTimeout);
      data.clickTimeout = Utils.nextTick(() => {
        if (!swiper || swiper.destroyed) return;
        swiper.emit('click', e);
      }, 300);
    }
    if (timeDiff < 300 && (touchEndTime - data.lastClickTime) < 300) {
      if (data.clickTimeout) clearTimeout(data.clickTimeout);
      swiper.emit('doubleTap', e);
    }
  }

  data.lastClickTime = Utils.now();
  Utils.nextTick(() => {
    if (!swiper.destroyed) swiper.allowClick = true;
  });

  if (!data.isTouched || !data.isMoved || !swiper.swipeDirection || touches.diff === 0 || data.currentTranslate === data.startTranslate) {
    data.isTouched = false;
    data.isMoved = false;
    data.startMoving = false;
    return;
  }
  data.isTouched = false;
  data.isMoved = false;
  data.startMoving = false;

  let currentPos;
  if (params.followFinger) {
    currentPos = rtl ? swiper.translate : -swiper.translate;
  } else {
    currentPos = -data.currentTranslate;
  }

  if (params.freeMode) {
    if (currentPos < -swiper.minTranslate()) {
      swiper.slideTo(swiper.activeIndex);
      return;
    }
    if (currentPos > -swiper.maxTranslate()) {
      if (swiper.slides.length < snapGrid.length) {
        swiper.slideTo(snapGrid.length - 1);
      } else {
        swiper.slideTo(swiper.slides.length - 1);
      }
      return;
    }

    if (params.freeModeMomentum) {
      if (data.velocities.length > 1) {
        const lastMoveEvent = data.velocities.pop();
        const velocityEvent = data.velocities.pop();

        const distance = lastMoveEvent.position - velocityEvent.position;
        const time = lastMoveEvent.time - velocityEvent.time;
        swiper.velocity = distance / time;
        swiper.velocity /= 2;
        if (Math.abs(swiper.velocity) < params.freeModeMinimumVelocity) {
          swiper.velocity = 0;
        }
        // this implies that the user stopped moving a finger then released.
        // There would be no events with distance zero, so the last event is stale.
        if (time > 150 || (Utils.now() - lastMoveEvent.time) > 300) {
          swiper.velocity = 0;
        }
      } else {
        swiper.velocity = 0;
      }
      swiper.velocity *= params.freeModeMomentumVelocityRatio;

      data.velocities.length = 0;
      let momentumDuration = 1000 * params.freeModeMomentumRatio;
      const momentumDistance = swiper.velocity * momentumDuration;

      let newPosition = swiper.translate + momentumDistance;
      if (rtl) newPosition = -newPosition;

      let doBounce = false;
      let afterBouncePosition;
      const bounceAmount = Math.abs(swiper.velocity) * 20 * params.freeModeMomentumBounceRatio;
      let needsLoopFix;
      if (newPosition < swiper.maxTranslate()) {
        if (params.freeModeMomentumBounce) {
          if (newPosition + swiper.maxTranslate() < -bounceAmount) {
            newPosition = swiper.maxTranslate() - bounceAmount;
          }
          afterBouncePosition = swiper.maxTranslate();
          doBounce = true;
          data.allowMomentumBounce = true;
        } else {
          newPosition = swiper.maxTranslate();
        }
        if (params.loop && params.centeredSlides) needsLoopFix = true;
      } else if (newPosition > swiper.minTranslate()) {
        if (params.freeModeMomentumBounce) {
          if (newPosition - swiper.minTranslate() > bounceAmount) {
            newPosition = swiper.minTranslate() + bounceAmount;
          }
          afterBouncePosition = swiper.minTranslate();
          doBounce = true;
          data.allowMomentumBounce = true;
        } else {
          newPosition = swiper.minTranslate();
        }
        if (params.loop && params.centeredSlides) needsLoopFix = true;
      } else if (params.freeModeSticky) {
        let nextSlide;
        for (let j = 0; j < snapGrid.length; j += 1) {
          if (snapGrid[j] > -newPosition) {
            nextSlide = j;
            break;
          }
        }

        if (Math.abs(snapGrid[nextSlide] - newPosition) < Math.abs(snapGrid[nextSlide - 1] - newPosition) || swiper.swipeDirection === 'next') {
          newPosition = snapGrid[nextSlide];
        } else {
          newPosition = snapGrid[nextSlide - 1];
        }
        newPosition = -newPosition;
      }
      if (needsLoopFix) {
        swiper.once('transitionEnd', () => {
          swiper.loopFix();
        });
      }
      // Fix duration
      if (swiper.velocity !== 0) {
        if (rtl) {
          momentumDuration = Math.abs((-newPosition - swiper.translate) / swiper.velocity);
        } else {
          momentumDuration = Math.abs((newPosition - swiper.translate) / swiper.velocity);
        }
      } else if (params.freeModeSticky) {
        swiper.slideToClosest();
        return;
      }

      if (params.freeModeMomentumBounce && doBounce) {
        swiper.updateProgress(afterBouncePosition);
        swiper.setTransition(momentumDuration);
        swiper.setTranslate(newPosition);
        swiper.transitionStart(true, swiper.swipeDirection);
        swiper.animating = true;
        $wrapperEl.transitionEnd(() => {
          if (!swiper || swiper.destroyed || !data.allowMomentumBounce) return;
          swiper.emit('momentumBounce');

          swiper.setTransition(params.speed);
          swiper.setTranslate(afterBouncePosition);
          $wrapperEl.transitionEnd(() => {
            if (!swiper || swiper.destroyed) return;
            swiper.transitionEnd();
          });
        });
      } else if (swiper.velocity) {
        swiper.updateProgress(newPosition);
        swiper.setTransition(momentumDuration);
        swiper.setTranslate(newPosition);
        swiper.transitionStart(true, swiper.swipeDirection);
        if (!swiper.animating) {
          swiper.animating = true;
          $wrapperEl.transitionEnd(() => {
            if (!swiper || swiper.destroyed) return;
            swiper.transitionEnd();
          });
        }
      } else {
        swiper.updateProgress(newPosition);
      }

      swiper.updateActiveIndex();
      swiper.updateSlidesClasses();
    } else if (params.freeModeSticky) {
      swiper.slideToClosest();
      return;
    }

    if (!params.freeModeMomentum || timeDiff >= params.longSwipesMs) {
      swiper.updateProgress();
      swiper.updateActiveIndex();
      swiper.updateSlidesClasses();
    }
    return;
  }

  // Find current slide
  let stopIndex = 0;
  let groupSize = swiper.slidesSizesGrid[0];
  for (let i = 0; i < slidesGrid.length; i += params.slidesPerGroup) {
    if (typeof slidesGrid[i + params.slidesPerGroup] !== 'undefined') {
      if (currentPos >= slidesGrid[i] && currentPos < slidesGrid[i + params.slidesPerGroup]) {
        stopIndex = i;
        groupSize = slidesGrid[i + params.slidesPerGroup] - slidesGrid[i];
      }
    } else if (currentPos >= slidesGrid[i]) {
      stopIndex = i;
      groupSize = slidesGrid[slidesGrid.length - 1] - slidesGrid[slidesGrid.length - 2];
    }
  }

  // Find current slide size
  const ratio = (currentPos - slidesGrid[stopIndex]) / groupSize;

  if (timeDiff > params.longSwipesMs) {
    // Long touches
    if (!params.longSwipes) {
      swiper.slideTo(swiper.activeIndex);
      return;
    }
    if (swiper.swipeDirection === 'next') {
      if (ratio >= params.longSwipesRatio) swiper.slideTo(stopIndex + params.slidesPerGroup);
      else swiper.slideTo(stopIndex);
    }
    if (swiper.swipeDirection === 'prev') {
      if (ratio > (1 - params.longSwipesRatio)) swiper.slideTo(stopIndex + params.slidesPerGroup);
      else swiper.slideTo(stopIndex);
    }
  } else {
    // Short swipes
    if (!params.shortSwipes) {
      swiper.slideTo(swiper.activeIndex);
      return;
    }
    if (swiper.swipeDirection === 'next') {
      swiper.slideTo(stopIndex + params.slidesPerGroup);
    }
    if (swiper.swipeDirection === 'prev') {
      swiper.slideTo(stopIndex);
    }
  }
}

function onResize () {
  const swiper = this;

  const { params, el } = swiper;

  if (el && el.offsetWidth === 0) return;

  // Breakpoints
  if (params.breakpoints) {
    swiper.setBreakpoint();
  }

  // Save locks
  const { allowSlideNext, allowSlidePrev, snapGrid } = swiper;

  // Disable locks on resize
  swiper.allowSlideNext = true;
  swiper.allowSlidePrev = true;

  swiper.updateSize();
  swiper.updateSlides();

  if (params.freeMode) {
    const newTranslate = Math.min(Math.max(swiper.translate, swiper.maxTranslate()), swiper.minTranslate());
    swiper.setTranslate(newTranslate);
    swiper.updateActiveIndex();
    swiper.updateSlidesClasses();

    if (params.autoHeight) {
      swiper.updateAutoHeight();
    }
  } else {
    swiper.updateSlidesClasses();
    if ((params.slidesPerView === 'auto' || params.slidesPerView > 1) && swiper.isEnd && !swiper.params.centeredSlides) {
      swiper.slideTo(swiper.slides.length - 1, 0, false, true);
    } else {
      swiper.slideTo(swiper.activeIndex, 0, false, true);
    }
  }
  if (swiper.autoplay && swiper.autoplay.running && swiper.autoplay.paused) {
    swiper.autoplay.run();
  }
  // Return locks after resize
  swiper.allowSlidePrev = allowSlidePrev;
  swiper.allowSlideNext = allowSlideNext;

  if (swiper.params.watchOverflow && snapGrid !== swiper.snapGrid) {
    swiper.checkOverflow();
  }
}

function onClick (e) {
  const swiper = this;
  if (!swiper.allowClick) {
    if (swiper.params.preventClicks) e.preventDefault();
    if (swiper.params.preventClicksPropagation && swiper.animating) {
      e.stopPropagation();
      e.stopImmediatePropagation();
    }
  }
}

function attachEvents() {
  const swiper = this;
  const {
    params, touchEvents, el, wrapperEl,
  } = swiper;

  {
    swiper.onTouchStart = onTouchStart.bind(swiper);
    swiper.onTouchMove = onTouchMove.bind(swiper);
    swiper.onTouchEnd = onTouchEnd.bind(swiper);
  }

  swiper.onClick = onClick.bind(swiper);

  const target = params.touchEventsTarget === 'container' ? el : wrapperEl;
  const capture = !!params.nested;

  // Touch Events
  {
    if (!Support.touch && (Support.pointerEvents || Support.prefixedPointerEvents)) {
      target.addEventListener(touchEvents.start, swiper.onTouchStart, false);
      doc.addEventListener(touchEvents.move, swiper.onTouchMove, capture);
      doc.addEventListener(touchEvents.end, swiper.onTouchEnd, false);
    } else {
      if (Support.touch) {
        const passiveListener = touchEvents.start === 'touchstart' && Support.passiveListener && params.passiveListeners ? { passive: true, capture: false } : false;
        target.addEventListener(touchEvents.start, swiper.onTouchStart, passiveListener);
        target.addEventListener(touchEvents.move, swiper.onTouchMove, Support.passiveListener ? { passive: false, capture } : capture);
        target.addEventListener(touchEvents.end, swiper.onTouchEnd, passiveListener);
      }
      if ((params.simulateTouch && !Device.ios && !Device.android) || (params.simulateTouch && !Support.touch && Device.ios)) {
        target.addEventListener('mousedown', swiper.onTouchStart, false);
        doc.addEventListener('mousemove', swiper.onTouchMove, capture);
        doc.addEventListener('mouseup', swiper.onTouchEnd, false);
      }
    }
    // Prevent Links Clicks
    if (params.preventClicks || params.preventClicksPropagation) {
      target.addEventListener('click', swiper.onClick, true);
    }
  }

  // Resize handler
  swiper.on((Device.ios || Device.android ? 'resize orientationchange observerUpdate' : 'resize observerUpdate'), onResize, true);
}

function detachEvents() {
  const swiper = this;

  const {
    params, touchEvents, el, wrapperEl,
  } = swiper;

  const target = params.touchEventsTarget === 'container' ? el : wrapperEl;
  const capture = !!params.nested;

  // Touch Events
  {
    if (!Support.touch && (Support.pointerEvents || Support.prefixedPointerEvents)) {
      target.removeEventListener(touchEvents.start, swiper.onTouchStart, false);
      doc.removeEventListener(touchEvents.move, swiper.onTouchMove, capture);
      doc.removeEventListener(touchEvents.end, swiper.onTouchEnd, false);
    } else {
      if (Support.touch) {
        const passiveListener = touchEvents.start === 'onTouchStart' && Support.passiveListener && params.passiveListeners ? { passive: true, capture: false } : false;
        target.removeEventListener(touchEvents.start, swiper.onTouchStart, passiveListener);
        target.removeEventListener(touchEvents.move, swiper.onTouchMove, capture);
        target.removeEventListener(touchEvents.end, swiper.onTouchEnd, passiveListener);
      }
      if ((params.simulateTouch && !Device.ios && !Device.android) || (params.simulateTouch && !Support.touch && Device.ios)) {
        target.removeEventListener('mousedown', swiper.onTouchStart, false);
        doc.removeEventListener('mousemove', swiper.onTouchMove, capture);
        doc.removeEventListener('mouseup', swiper.onTouchEnd, false);
      }
    }
    // Prevent Links Clicks
    if (params.preventClicks || params.preventClicksPropagation) {
      target.removeEventListener('click', swiper.onClick, true);
    }
  }

  // Resize handler
  swiper.off((Device.ios || Device.android ? 'resize orientationchange observerUpdate' : 'resize observerUpdate'), onResize);
}

var events = {
  attachEvents,
  detachEvents,
};

function setBreakpoint () {
  const swiper = this;
  const {
    activeIndex, initialized, loopedSlides = 0, params,
  } = swiper;
  const breakpoints = params.breakpoints;
  if (!breakpoints || (breakpoints && Object.keys(breakpoints).length === 0)) return;

  // Set breakpoint for window width and update parameters
  const breakpoint = swiper.getBreakpoint(breakpoints);

  if (breakpoint && swiper.currentBreakpoint !== breakpoint) {
    const breakpointOnlyParams = breakpoint in breakpoints ? breakpoints[breakpoint] : undefined;
    if (breakpointOnlyParams) {
      ['slidesPerView', 'spaceBetween', 'slidesPerGroup'].forEach((param) => {
        const paramValue = breakpointOnlyParams[param];
        if (typeof paramValue === 'undefined') return;
        if (param === 'slidesPerView' && (paramValue === 'AUTO' || paramValue === 'auto')) {
          breakpointOnlyParams[param] = 'auto';
        } else if (param === 'slidesPerView') {
          breakpointOnlyParams[param] = parseFloat(paramValue);
        } else {
          breakpointOnlyParams[param] = parseInt(paramValue, 10);
        }
      });
    }

    const breakpointParams = breakpointOnlyParams || swiper.originalParams;
    const directionChanged = breakpointParams.direction && breakpointParams.direction !== params.direction;
    const needsReLoop = params.loop && (breakpointParams.slidesPerView !== params.slidesPerView || directionChanged);

    if (directionChanged && initialized) {
      swiper.changeDirection();
    }

    Utils.extend(swiper.params, breakpointParams);

    Utils.extend(swiper, {
      allowTouchMove: swiper.params.allowTouchMove,
      allowSlideNext: swiper.params.allowSlideNext,
      allowSlidePrev: swiper.params.allowSlidePrev,
    });

    swiper.currentBreakpoint = breakpoint;

    if (needsReLoop && initialized) {
      swiper.loopDestroy();
      swiper.loopCreate();
      swiper.updateSlides();
      swiper.slideTo((activeIndex - loopedSlides) + swiper.loopedSlides, 0, false);
    }

    swiper.emit('breakpoint', breakpointParams);
  }
}

function getBreakpoint (breakpoints) {
  const swiper = this;
  // Get breakpoint for window width
  if (!breakpoints) return undefined;
  let breakpoint = false;
  const points = [];
  Object.keys(breakpoints).forEach((point) => {
    points.push(point);
  });
  points.sort((a, b) => parseInt(a, 10) - parseInt(b, 10));
  for (let i = 0; i < points.length; i += 1) {
    const point = points[i];
    if (swiper.params.breakpointsInverse) {
      if (point <= win.innerWidth) {
        breakpoint = point;
      }
    } else if (point >= win.innerWidth && !breakpoint) {
      breakpoint = point;
    }
  }
  return breakpoint || 'max';
}

var breakpoints = { setBreakpoint, getBreakpoint };

function addClasses () {
  const swiper = this;
  const {
    classNames, params, rtl, $el,
  } = swiper;
  const suffixes = [];

  suffixes.push('initialized');
  suffixes.push(params.direction);

  if (params.freeMode) {
    suffixes.push('free-mode');
  }
  if (!Support.flexbox) {
    suffixes.push('no-flexbox');
  }
  if (params.autoHeight) {
    suffixes.push('autoheight');
  }
  if (rtl) {
    suffixes.push('rtl');
  }
  if (params.slidesPerColumn > 1) {
    suffixes.push('multirow');
  }
  if (Device.android) {
    suffixes.push('android');
  }
  if (Device.ios) {
    suffixes.push('ios');
  }
  // WP8 Touch Events Fix
  if ((Browser.isIE || Browser.isEdge) && (Support.pointerEvents || Support.prefixedPointerEvents)) {
    suffixes.push(`wp8-${params.direction}`);
  }

  suffixes.forEach((suffix) => {
    classNames.push(params.containerModifierClass + suffix);
  });

  $el.addClass(classNames.join(' '));
}

function removeClasses () {
  const swiper = this;
  const { $el, classNames } = swiper;

  $el.removeClass(classNames.join(' '));
}

var classes = { addClasses, removeClasses };

function loadImage (imageEl, src, srcset, sizes, checkForComplete, callback) {
  let image;
  function onReady() {
    if (callback) callback();
  }
  if (!imageEl.complete || !checkForComplete) {
    if (src) {
      image = new win.Image();
      image.onload = onReady;
      image.onerror = onReady;
      if (sizes) {
        image.sizes = sizes;
      }
      if (srcset) {
        image.srcset = srcset;
      }
      if (src) {
        image.src = src;
      }
    } else {
      onReady();
    }
  } else {
    // image already loaded...
    onReady();
  }
}

function preloadImages () {
  const swiper = this;
  swiper.imagesToLoad = swiper.$el.find('img');
  function onReady() {
    if (typeof swiper === 'undefined' || swiper === null || !swiper || swiper.destroyed) return;
    if (swiper.imagesLoaded !== undefined) swiper.imagesLoaded += 1;
    if (swiper.imagesLoaded === swiper.imagesToLoad.length) {
      if (swiper.params.updateOnImagesReady) swiper.update();
      swiper.emit('imagesReady');
    }
  }
  for (let i = 0; i < swiper.imagesToLoad.length; i += 1) {
    const imageEl = swiper.imagesToLoad[i];
    swiper.loadImage(
      imageEl,
      imageEl.currentSrc || imageEl.getAttribute('src'),
      imageEl.srcset || imageEl.getAttribute('srcset'),
      imageEl.sizes || imageEl.getAttribute('sizes'),
      true,
      onReady
    );
  }
}

var images = {
  loadImage,
  preloadImages,
};

function checkOverflow() {
  const swiper = this;
  const wasLocked = swiper.isLocked;

  swiper.isLocked = swiper.snapGrid.length === 1;
  swiper.allowSlideNext = !swiper.isLocked;
  swiper.allowSlidePrev = !swiper.isLocked;

  // events
  if (wasLocked !== swiper.isLocked) swiper.emit(swiper.isLocked ? 'lock' : 'unlock');

  if (wasLocked && wasLocked !== swiper.isLocked) {
    swiper.isEnd = false;
    swiper.navigation.update();
  }
}

var checkOverflow$1 = { checkOverflow };

var defaults = {
  init: true,
  direction: 'horizontal',
  touchEventsTarget: 'container',
  initialSlide: 0,
  speed: 300,
  //
  preventInteractionOnTransition: false,

  // To support iOS's swipe-to-go-back gesture (when being used in-app, with UIWebView).
  edgeSwipeDetection: false,
  edgeSwipeThreshold: 20,

  // Free mode
  freeMode: false,
  freeModeMomentum: true,
  freeModeMomentumRatio: 1,
  freeModeMomentumBounce: true,
  freeModeMomentumBounceRatio: 1,
  freeModeMomentumVelocityRatio: 1,
  freeModeSticky: false,
  freeModeMinimumVelocity: 0.02,

  // Autoheight
  autoHeight: false,

  // Set wrapper width
  setWrapperSize: false,

  // Virtual Translate
  virtualTranslate: false,

  // Effects
  effect: 'slide', // 'slide' or 'fade' or 'cube' or 'coverflow' or 'flip'

  // Breakpoints
  breakpoints: undefined,
  breakpointsInverse: false,

  // Slides grid
  spaceBetween: 0,
  slidesPerView: 1,
  slidesPerColumn: 1,
  slidesPerColumnFill: 'column',
  slidesPerGroup: 1,
  centeredSlides: false,
  slidesOffsetBefore: 0, // in px
  slidesOffsetAfter: 0, // in px
  normalizeSlideIndex: true,
  centerInsufficientSlides: false,

  // Disable swiper and hide navigation when container not overflow
  watchOverflow: false,

  // Round length
  roundLengths: false,

  // Touches
  touchRatio: 1,
  touchAngle: 45,
  simulateTouch: true,
  shortSwipes: true,
  longSwipes: true,
  longSwipesRatio: 0.5,
  longSwipesMs: 300,
  followFinger: true,
  allowTouchMove: true,
  threshold: 0,
  touchMoveStopPropagation: true,
  touchStartPreventDefault: true,
  touchStartForcePreventDefault: false,
  touchReleaseOnEdges: false,

  // Unique Navigation Elements
  uniqueNavElements: true,

  // Resistance
  resistance: true,
  resistanceRatio: 0.85,

  // Progress
  watchSlidesProgress: false,
  watchSlidesVisibility: false,

  // Cursor
  grabCursor: false,

  // Clicks
  preventClicks: true,
  preventClicksPropagation: true,
  slideToClickedSlide: false,

  // Images
  preloadImages: true,
  updateOnImagesReady: true,

  // loop
  loop: false,
  loopAdditionalSlides: 0,
  loopedSlides: null,
  loopFillGroupWithBlank: false,

  // Swiping/no swiping
  allowSlidePrev: true,
  allowSlideNext: true,
  swipeHandler: null, // '.swipe-handler',
  noSwiping: true,
  noSwipingClass: 'swiper-no-swiping',
  noSwipingSelector: null,

  // Passive Listeners
  passiveListeners: true,

  // NS
  containerModifierClass: 'swiper-container-', // NEW
  slideClass: 'swiper-slide',
  slideBlankClass: 'swiper-slide-invisible-blank',
  slideActiveClass: 'swiper-slide-active',
  slideDuplicateActiveClass: 'swiper-slide-duplicate-active',
  slideVisibleClass: 'swiper-slide-visible',
  slideDuplicateClass: 'swiper-slide-duplicate',
  slideNextClass: 'swiper-slide-next',
  slideDuplicateNextClass: 'swiper-slide-duplicate-next',
  slidePrevClass: 'swiper-slide-prev',
  slideDuplicatePrevClass: 'swiper-slide-duplicate-prev',
  wrapperClass: 'swiper-wrapper',

  // Callbacks
  runCallbacksOnInit: true,
};

/* eslint no-param-reassign: "off" */

const prototypes = {
  update,
  translate,
  transition: transition$1,
  slide,
  loop,
  grabCursor,
  manipulation,
  events,
  breakpoints,
  checkOverflow: checkOverflow$1,
  classes,
  images,
};

const extendedDefaults = {};

class Swiper extends SwiperClass {
  constructor(...args) {
    let el;
    let params;
    if (args.length === 1 && args[0].constructor && args[0].constructor === Object) {
      params = args[0];
    } else {
      [el, params] = args;
    }
    if (!params) params = {};

    params = Utils.extend({}, params);
    if (el && !params.el) params.el = el;

    super(params);

    Object.keys(prototypes).forEach((prototypeGroup) => {
      Object.keys(prototypes[prototypeGroup]).forEach((protoMethod) => {
        if (!Swiper.prototype[protoMethod]) {
          Swiper.prototype[protoMethod] = prototypes[prototypeGroup][protoMethod];
        }
      });
    });

    // Swiper Instance
    const swiper = this;
    if (typeof swiper.modules === 'undefined') {
      swiper.modules = {};
    }
    Object.keys(swiper.modules).forEach((moduleName) => {
      const module = swiper.modules[moduleName];
      if (module.params) {
        const moduleParamName = Object.keys(module.params)[0];
        const moduleParams = module.params[moduleParamName];
        if (typeof moduleParams !== 'object' || moduleParams === null) return;
        if (!(moduleParamName in params && 'enabled' in moduleParams)) return;
        if (params[moduleParamName] === true) {
          params[moduleParamName] = { enabled: true };
        }
        if (
          typeof params[moduleParamName] === 'object'
          && !('enabled' in params[moduleParamName])
        ) {
          params[moduleParamName].enabled = true;
        }
        if (!params[moduleParamName]) params[moduleParamName] = { enabled: false };
      }
    });

    // Extend defaults with modules params
    const swiperParams = Utils.extend({}, defaults);
    swiper.useModulesParams(swiperParams);

    // Extend defaults with passed params
    swiper.params = Utils.extend({}, swiperParams, extendedDefaults, params);
    swiper.originalParams = Utils.extend({}, swiper.params);
    swiper.passedParams = Utils.extend({}, params);

    // Save Dom lib
    swiper.$ = $;

    // Find el
    const $el = $(swiper.params.el);
    el = $el[0];

    if (!el) {
      return undefined;
    }

    if ($el.length > 1) {
      const swipers = [];
      $el.each((index, containerEl) => {
        const newParams = Utils.extend({}, params, { el: containerEl });
        swipers.push(new Swiper(newParams));
      });
      return swipers;
    }

    el.swiper = swiper;
    $el.data('swiper', swiper);

    // Find Wrapper
    const $wrapperEl = $el.children(`.${swiper.params.wrapperClass}`);

    // Extend Swiper
    Utils.extend(swiper, {
      $el,
      el,
      $wrapperEl,
      wrapperEl: $wrapperEl[0],

      // Classes
      classNames: [],

      // Slides
      slides: $(),
      slidesGrid: [],
      snapGrid: [],
      slidesSizesGrid: [],

      // isDirection
      isHorizontal() {
        return swiper.params.direction === 'horizontal';
      },
      isVertical() {
        return swiper.params.direction === 'vertical';
      },
      // RTL
      rtl: (el.dir.toLowerCase() === 'rtl' || $el.css('direction') === 'rtl'),
      rtlTranslate: swiper.params.direction === 'horizontal' && (el.dir.toLowerCase() === 'rtl' || $el.css('direction') === 'rtl'),
      wrongRTL: $wrapperEl.css('display') === '-webkit-box',

      // Indexes
      activeIndex: 0,
      realIndex: 0,

      //
      isBeginning: true,
      isEnd: false,

      // Props
      translate: 0,
      previousTranslate: 0,
      progress: 0,
      velocity: 0,
      animating: false,

      // Locks
      allowSlideNext: swiper.params.allowSlideNext,
      allowSlidePrev: swiper.params.allowSlidePrev,

      // Touch Events
      touchEvents: (function touchEvents() {
        const touch = ['touchstart', 'touchmove', 'touchend'];
        let desktop = ['mousedown', 'mousemove', 'mouseup'];
        if (Support.pointerEvents) {
          desktop = ['pointerdown', 'pointermove', 'pointerup'];
        } else if (Support.prefixedPointerEvents) {
          desktop = ['MSPointerDown', 'MSPointerMove', 'MSPointerUp'];
        }
        swiper.touchEventsTouch = {
          start: touch[0],
          move: touch[1],
          end: touch[2],
        };
        swiper.touchEventsDesktop = {
          start: desktop[0],
          move: desktop[1],
          end: desktop[2],
        };
        return Support.touch || !swiper.params.simulateTouch ? swiper.touchEventsTouch : swiper.touchEventsDesktop;
      }()),
      touchEventsData: {
        isTouched: undefined,
        isMoved: undefined,
        allowTouchCallbacks: undefined,
        touchStartTime: undefined,
        isScrolling: undefined,
        currentTranslate: undefined,
        startTranslate: undefined,
        allowThresholdMove: undefined,
        // Form elements to match
        formElements: 'input, select, option, textarea, button, video',
        // Last click time
        lastClickTime: Utils.now(),
        clickTimeout: undefined,
        // Velocities
        velocities: [],
        allowMomentumBounce: undefined,
        isTouchEvent: undefined,
        startMoving: undefined,
      },

      // Clicks
      allowClick: true,

      // Touches
      allowTouchMove: swiper.params.allowTouchMove,

      touches: {
        startX: 0,
        startY: 0,
        currentX: 0,
        currentY: 0,
        diff: 0,
      },

      // Images
      imagesToLoad: [],
      imagesLoaded: 0,

    });

    // Install Modules
    swiper.useModules();

    // Init
    if (swiper.params.init) {
      swiper.init();
    }

    // Return app instance
    return swiper;
  }

  slidesPerViewDynamic() {
    const swiper = this;
    const {
      params, slides, slidesGrid, size: swiperSize, activeIndex,
    } = swiper;
    let spv = 1;
    if (params.centeredSlides) {
      let slideSize = slides[activeIndex].swiperSlideSize;
      let breakLoop;
      for (let i = activeIndex + 1; i < slides.length; i += 1) {
        if (slides[i] && !breakLoop) {
          slideSize += slides[i].swiperSlideSize;
          spv += 1;
          if (slideSize > swiperSize) breakLoop = true;
        }
      }
      for (let i = activeIndex - 1; i >= 0; i -= 1) {
        if (slides[i] && !breakLoop) {
          slideSize += slides[i].swiperSlideSize;
          spv += 1;
          if (slideSize > swiperSize) breakLoop = true;
        }
      }
    } else {
      for (let i = activeIndex + 1; i < slides.length; i += 1) {
        if (slidesGrid[i] - slidesGrid[activeIndex] < swiperSize) {
          spv += 1;
        }
      }
    }
    return spv;
  }

  update() {
    const swiper = this;
    if (!swiper || swiper.destroyed) return;
    const { snapGrid, params } = swiper;
    // Breakpoints
    if (params.breakpoints) {
      swiper.setBreakpoint();
    }
    swiper.updateSize();
    swiper.updateSlides();
    swiper.updateProgress();
    swiper.updateSlidesClasses();

    function setTranslate() {
      const translateValue = swiper.rtlTranslate ? swiper.translate * -1 : swiper.translate;
      const newTranslate = Math.min(Math.max(translateValue, swiper.maxTranslate()), swiper.minTranslate());
      swiper.setTranslate(newTranslate);
      swiper.updateActiveIndex();
      swiper.updateSlidesClasses();
    }
    let translated;
    if (swiper.params.freeMode) {
      setTranslate();
      if (swiper.params.autoHeight) {
        swiper.updateAutoHeight();
      }
    } else {
      if ((swiper.params.slidesPerView === 'auto' || swiper.params.slidesPerView > 1) && swiper.isEnd && !swiper.params.centeredSlides) {
        translated = swiper.slideTo(swiper.slides.length - 1, 0, false, true);
      } else {
        translated = swiper.slideTo(swiper.activeIndex, 0, false, true);
      }
      if (!translated) {
        setTranslate();
      }
    }
    if (params.watchOverflow && snapGrid !== swiper.snapGrid) {
      swiper.checkOverflow();
    }
    swiper.emit('update');
  }

  changeDirection(newDirection, needUpdate = true) {
    const swiper = this;
    const currentDirection = swiper.params.direction;
    if (!newDirection) {
      // eslint-disable-next-line
      newDirection = currentDirection === 'horizontal' ? 'vertical' : 'horizontal';
    }
    if ((newDirection === currentDirection) || (newDirection !== 'horizontal' && newDirection !== 'vertical')) {
      return swiper;
    }

<<<<<<< HEAD
    if (currentDirection === 'vertical') {
      swiper.$el
        .removeClass(`${swiper.params.containerModifierClass}vertical wp8-vertical`)
        .addClass(`${swiper.params.containerModifierClass}${newDirection}`);

      if ((Browser.isIE || Browser.isEdge) && (Support.pointerEvents || Support.prefixedPointerEvents)) {
        swiper.$el.addClass(`${swiper.params.containerModifierClass}wp8-${newDirection}`);
      }
    }
    if (currentDirection === 'horizontal') {
      swiper.$el
        .removeClass(`${swiper.params.containerModifierClass}horizontal wp8-horizontal`)
        .addClass(`${swiper.params.containerModifierClass}${newDirection}`);

      if ((Browser.isIE || Browser.isEdge) && (Support.pointerEvents || Support.prefixedPointerEvents)) {
        swiper.$el.addClass(`${swiper.params.containerModifierClass}wp8-${newDirection}`);
      }
=======
    swiper.$el
      .removeClass(`${swiper.params.containerModifierClass}${currentDirection} wp8-${currentDirection}`)
      .addClass(`${swiper.params.containerModifierClass}${newDirection}`);

    if ((Browser.isIE || Browser.isEdge) && (Support.pointerEvents || Support.prefixedPointerEvents)) {
      swiper.$el.addClass(`${swiper.params.containerModifierClass}wp8-${newDirection}`);
>>>>>>> 123d0f38
    }

    swiper.params.direction = newDirection;

    swiper.slides.each((slideIndex, slideEl) => {
      if (newDirection === 'vertical') {
        slideEl.style.width = '';
      } else {
        slideEl.style.height = '';
      }
    });

    swiper.emit('changeDirection');
    if (needUpdate) swiper.update();

    return swiper;
  }

  init() {
    const swiper = this;
    if (swiper.initialized) return;

    swiper.emit('beforeInit');

    // Set breakpoint
    if (swiper.params.breakpoints) {
      swiper.setBreakpoint();
    }

    // Add Classes
    swiper.addClasses();

    // Create loop
    if (swiper.params.loop) {
      swiper.loopCreate();
    }

    // Update size
    swiper.updateSize();

    // Update slides
    swiper.updateSlides();

    if (swiper.params.watchOverflow) {
      swiper.checkOverflow();
    }

    // Set Grab Cursor
    if (swiper.params.grabCursor) {
      swiper.setGrabCursor();
    }

    if (swiper.params.preloadImages) {
      swiper.preloadImages();
    }

    // Slide To Initial Slide
    if (swiper.params.loop) {
      swiper.slideTo(swiper.params.initialSlide + swiper.loopedSlides, 0, swiper.params.runCallbacksOnInit);
    } else {
      swiper.slideTo(swiper.params.initialSlide, 0, swiper.params.runCallbacksOnInit);
    }

    // Attach events
    swiper.attachEvents();

    // Init Flag
    swiper.initialized = true;

    // Emit
    swiper.emit('init');
  }

  destroy(deleteInstance = true, cleanStyles = true) {
    const swiper = this;
    const {
      params, $el, $wrapperEl, slides,
    } = swiper;

    if (typeof swiper.params === 'undefined' || swiper.destroyed) {
      return null;
    }

    swiper.emit('beforeDestroy');

    // Init Flag
    swiper.initialized = false;

    // Detach events
    swiper.detachEvents();

    // Destroy loop
    if (params.loop) {
      swiper.loopDestroy();
    }

    // Cleanup styles
    if (cleanStyles) {
      swiper.removeClasses();
      $el.removeAttr('style');
      $wrapperEl.removeAttr('style');
      if (slides && slides.length) {
        slides
          .removeClass([
            params.slideVisibleClass,
            params.slideActiveClass,
            params.slideNextClass,
            params.slidePrevClass,
          ].join(' '))
          .removeAttr('style')
          .removeAttr('data-swiper-slide-index')
          .removeAttr('data-swiper-column')
          .removeAttr('data-swiper-row');
      }
    }

    swiper.emit('destroy');

    // Detach emitter events
    Object.keys(swiper.eventsListeners).forEach((eventName) => {
      swiper.off(eventName);
    });

    if (deleteInstance !== false) {
      swiper.$el[0].swiper = null;
      swiper.$el.data('swiper', null);
      Utils.deleteProps(swiper);
    }
    swiper.destroyed = true;

    return null;
  }

  static extendDefaults(newDefaults) {
    Utils.extend(extendedDefaults, newDefaults);
  }

  static get extendedDefaults() {
    return extendedDefaults;
  }

  static get defaults() {
    return defaults;
  }

  static get Class() {
    return SwiperClass;
  }

  static get $() {
    return $;
  }
}

var Device$1 = {
  name: 'device',
  proto: {
    device: Device,
  },
  static: {
    device: Device,
  },
};

var Support$1 = {
  name: 'support',
  proto: {
    support: Support,
  },
  static: {
    support: Support,
  },
};

var Browser$1 = {
  name: 'browser',
  proto: {
    browser: Browser,
  },
  static: {
    browser: Browser,
  },
};

var Resize = {
  name: 'resize',
  create() {
    const swiper = this;
    Utils.extend(swiper, {
      resize: {
        resizeHandler() {
          if (!swiper || swiper.destroyed || !swiper.initialized) return;
          swiper.emit('beforeResize');
          swiper.emit('resize');
        },
        orientationChangeHandler() {
          if (!swiper || swiper.destroyed || !swiper.initialized) return;
          swiper.emit('orientationchange');
        },
      },
    });
  },
  on: {
    init() {
      const swiper = this;
      // Emit resize
      win.addEventListener('resize', swiper.resize.resizeHandler);

      // Emit orientationchange
      win.addEventListener('orientationchange', swiper.resize.orientationChangeHandler);
    },
    destroy() {
      const swiper = this;
      win.removeEventListener('resize', swiper.resize.resizeHandler);
      win.removeEventListener('orientationchange', swiper.resize.orientationChangeHandler);
    },
  },
};

const Observer = {
  func: win.MutationObserver || win.WebkitMutationObserver,
  attach(target, options = {}) {
    const swiper = this;

    const ObserverFunc = Observer.func;
    const observer = new ObserverFunc((mutations) => {
      // The observerUpdate event should only be triggered
      // once despite the number of mutations.  Additional
      // triggers are redundant and are very costly
      if (mutations.length === 1) {
        swiper.emit('observerUpdate', mutations[0]);
        return;
      }
      const observerUpdate = function observerUpdate() {
        swiper.emit('observerUpdate', mutations[0]);
      };

      if (win.requestAnimationFrame) {
        win.requestAnimationFrame(observerUpdate);
      } else {
        win.setTimeout(observerUpdate, 0);
      }
    });

    observer.observe(target, {
      attributes: typeof options.attributes === 'undefined' ? true : options.attributes,
      childList: typeof options.childList === 'undefined' ? true : options.childList,
      characterData: typeof options.characterData === 'undefined' ? true : options.characterData,
    });

    swiper.observer.observers.push(observer);
  },
  init() {
    const swiper = this;
    if (!Support.observer || !swiper.params.observer) return;
    if (swiper.params.observeParents) {
      const containerParents = swiper.$el.parents();
      for (let i = 0; i < containerParents.length; i += 1) {
        swiper.observer.attach(containerParents[i]);
      }
    }
    // Observe container
    swiper.observer.attach(swiper.$el[0], { childList: swiper.params.observeSlideChildren });

    // Observe wrapper
    swiper.observer.attach(swiper.$wrapperEl[0], { attributes: false });
  },
  destroy() {
    const swiper = this;
    swiper.observer.observers.forEach((observer) => {
      observer.disconnect();
    });
    swiper.observer.observers = [];
  },
};

var Observer$1 = {
  name: 'observer',
  params: {
    observer: false,
    observeParents: false,
    observeSlideChildren: false,
  },
  create() {
    const swiper = this;
    Utils.extend(swiper, {
      observer: {
        init: Observer.init.bind(swiper),
        attach: Observer.attach.bind(swiper),
        destroy: Observer.destroy.bind(swiper),
        observers: [],
      },
    });
  },
  on: {
    init() {
      const swiper = this;
      swiper.observer.init();
    },
    destroy() {
      const swiper = this;
      swiper.observer.destroy();
    },
  },
};

function isEventSupported() {
  const eventName = 'onwheel';
  let isSupported = eventName in doc;

  if (!isSupported) {
    const element = doc.createElement('div');
    element.setAttribute(eventName, 'return;');
    isSupported = typeof element[eventName] === 'function';
  }

  if (!isSupported
    && doc.implementation
    && doc.implementation.hasFeature
    // always returns true in newer browsers as per the standard.
    // @see http://dom.spec.whatwg.org/#dom-domimplementation-hasfeature
    && doc.implementation.hasFeature('', '') !== true
  ) {
    // This is the only way to test support for the `wheel` event in IE9+.
    isSupported = doc.implementation.hasFeature('Events.wheel', '3.0');
  }

  return isSupported;
}
const Mousewheel = {
  lastScrollTime: Utils.now(),
  event: (function getEvent() {
    if (win.navigator.userAgent.indexOf('firefox') > -1) return 'DOMMouseScroll';
    return isEventSupported() ? 'wheel' : 'mousewheel';
  }()),
  normalize(e) {
    // Reasonable defaults
    const PIXEL_STEP = 10;
    const LINE_HEIGHT = 40;
    const PAGE_HEIGHT = 800;

    let sX = 0;
    let sY = 0; // spinX, spinY
    let pX = 0;
    let pY = 0; // pixelX, pixelY

    // Legacy
    if ('detail' in e) {
      sY = e.detail;
    }
    if ('wheelDelta' in e) {
      sY = -e.wheelDelta / 120;
    }
    if ('wheelDeltaY' in e) {
      sY = -e.wheelDeltaY / 120;
    }
    if ('wheelDeltaX' in e) {
      sX = -e.wheelDeltaX / 120;
    }

    // side scrolling on FF with DOMMouseScroll
    if ('axis' in e && e.axis === e.HORIZONTAL_AXIS) {
      sX = sY;
      sY = 0;
    }

    pX = sX * PIXEL_STEP;
    pY = sY * PIXEL_STEP;

    if ('deltaY' in e) {
      pY = e.deltaY;
    }
    if ('deltaX' in e) {
      pX = e.deltaX;
    }

    if ((pX || pY) && e.deltaMode) {
      if (e.deltaMode === 1) { // delta in LINE units
        pX *= LINE_HEIGHT;
        pY *= LINE_HEIGHT;
      } else { // delta in PAGE units
        pX *= PAGE_HEIGHT;
        pY *= PAGE_HEIGHT;
      }
    }

    // Fall-back if spin cannot be determined
    if (pX && !sX) {
      sX = (pX < 1) ? -1 : 1;
    }
    if (pY && !sY) {
      sY = (pY < 1) ? -1 : 1;
    }

    return {
      spinX: sX,
      spinY: sY,
      pixelX: pX,
      pixelY: pY,
    };
  },
  handleMouseEnter() {
    const swiper = this;
    swiper.mouseEntered = true;
  },
  handleMouseLeave() {
    const swiper = this;
    swiper.mouseEntered = false;
  },
  handle(event) {
    let e = event;
    const swiper = this;
    const params = swiper.params.mousewheel;

    if (!swiper.mouseEntered && !params.releaseOnEdges) return true;

    if (e.originalEvent) e = e.originalEvent; // jquery fix
    let delta = 0;
    const rtlFactor = swiper.rtlTranslate ? -1 : 1;

    const data = Mousewheel.normalize(e);

    if (params.forceToAxis) {
      if (swiper.isHorizontal()) {
        if (Math.abs(data.pixelX) > Math.abs(data.pixelY)) delta = data.pixelX * rtlFactor;
        else return true;
      } else if (Math.abs(data.pixelY) > Math.abs(data.pixelX)) delta = data.pixelY;
      else return true;
    } else {
      delta = Math.abs(data.pixelX) > Math.abs(data.pixelY) ? -data.pixelX * rtlFactor : -data.pixelY;
    }

    if (delta === 0) return true;

    if (params.invert) delta = -delta;

    if (!swiper.params.freeMode) {
      if (Utils.now() - swiper.mousewheel.lastScrollTime > 60) {
        if (delta < 0) {
          if ((!swiper.isEnd || swiper.params.loop) && !swiper.animating) {
            swiper.slideNext();
            swiper.emit('scroll', e);
          } else if (params.releaseOnEdges) return true;
        } else if ((!swiper.isBeginning || swiper.params.loop) && !swiper.animating) {
          swiper.slidePrev();
          swiper.emit('scroll', e);
        } else if (params.releaseOnEdges) return true;
      }
      swiper.mousewheel.lastScrollTime = (new win.Date()).getTime();
    } else {
      // Freemode or scrollContainer:
      if (swiper.params.loop) {
        swiper.loopFix();
      }
      let position = swiper.getTranslate() + (delta * params.sensitivity);
      const wasBeginning = swiper.isBeginning;
      const wasEnd = swiper.isEnd;

      if (position >= swiper.minTranslate()) position = swiper.minTranslate();
      if (position <= swiper.maxTranslate()) position = swiper.maxTranslate();

      swiper.setTransition(0);
      swiper.setTranslate(position);
      swiper.updateProgress();
      swiper.updateActiveIndex();
      swiper.updateSlidesClasses();

      if ((!wasBeginning && swiper.isBeginning) || (!wasEnd && swiper.isEnd)) {
        swiper.updateSlidesClasses();
      }

      if (swiper.params.freeModeSticky) {
        clearTimeout(swiper.mousewheel.timeout);
        swiper.mousewheel.timeout = Utils.nextTick(() => {
          swiper.slideToClosest();
        }, 300);
      }
      // Emit event
      swiper.emit('scroll', e);

      // Stop autoplay
      if (swiper.params.autoplay && swiper.params.autoplayDisableOnInteraction) swiper.autoplay.stop();
      // Return page scroll on edge positions
      if (position === swiper.minTranslate() || position === swiper.maxTranslate()) return true;
    }

    if (e.preventDefault) e.preventDefault();
    else e.returnValue = false;
    return false;
  },
  enable() {
    const swiper = this;
    if (!Mousewheel.event) return false;
    if (swiper.mousewheel.enabled) return false;
    let target = swiper.$el;
    if (swiper.params.mousewheel.eventsTarged !== 'container') {
      target = $(swiper.params.mousewheel.eventsTarged);
    }
    target.on('mouseenter', swiper.mousewheel.handleMouseEnter);
    target.on('mouseleave', swiper.mousewheel.handleMouseLeave);
    target.on(Mousewheel.event, swiper.mousewheel.handle);
    swiper.mousewheel.enabled = true;
    return true;
  },
  disable() {
    const swiper = this;
    if (!Mousewheel.event) return false;
    if (!swiper.mousewheel.enabled) return false;
    let target = swiper.$el;
    if (swiper.params.mousewheel.eventsTarged !== 'container') {
      target = $(swiper.params.mousewheel.eventsTarged);
    }
    target.off(Mousewheel.event, swiper.mousewheel.handle);
    swiper.mousewheel.enabled = false;
    return true;
  },
};

const Pagination = {
  update() {
    // Render || Update Pagination bullets/items
    const swiper = this;
    const rtl = swiper.rtl;
    const params = swiper.params.pagination;
    if (!params.el || !swiper.pagination.el || !swiper.pagination.$el || swiper.pagination.$el.length === 0) return;
    const slidesLength = swiper.virtual && swiper.params.virtual.enabled ? swiper.virtual.slides.length : swiper.slides.length;
    const $el = swiper.pagination.$el;
    // Current/Total
    let current;
    const total = swiper.params.loop ? Math.ceil((slidesLength - (swiper.loopedSlides * 2)) / swiper.params.slidesPerGroup) : swiper.snapGrid.length;
    if (swiper.params.loop) {
      current = Math.ceil((swiper.activeIndex - swiper.loopedSlides) / swiper.params.slidesPerGroup);
      if (current > slidesLength - 1 - (swiper.loopedSlides * 2)) {
        current -= (slidesLength - (swiper.loopedSlides * 2));
      }
      if (current > total - 1) current -= total;
      if (current < 0 && swiper.params.paginationType !== 'bullets') current = total + current;
    } else if (typeof swiper.snapIndex !== 'undefined') {
      current = swiper.snapIndex;
    } else {
      current = swiper.activeIndex || 0;
    }
    // Types
    if (params.type === 'bullets' && swiper.pagination.bullets && swiper.pagination.bullets.length > 0) {
      const bullets = swiper.pagination.bullets;
      let firstIndex;
      let lastIndex;
      let midIndex;
      if (params.dynamicBullets) {
        swiper.pagination.bulletSize = bullets.eq(0)[swiper.isHorizontal() ? 'outerWidth' : 'outerHeight'](true);
        $el.css(swiper.isHorizontal() ? 'width' : 'height', `${swiper.pagination.bulletSize * (params.dynamicMainBullets + 4)}px`);
        if (params.dynamicMainBullets > 1 && swiper.previousIndex !== undefined) {
          swiper.pagination.dynamicBulletIndex += (current - swiper.previousIndex);
          if (swiper.pagination.dynamicBulletIndex > (params.dynamicMainBullets - 1)) {
            swiper.pagination.dynamicBulletIndex = params.dynamicMainBullets - 1;
          } else if (swiper.pagination.dynamicBulletIndex < 0) {
            swiper.pagination.dynamicBulletIndex = 0;
          }
        }
        firstIndex = current - swiper.pagination.dynamicBulletIndex;
        lastIndex = firstIndex + (Math.min(bullets.length, params.dynamicMainBullets) - 1);
        midIndex = (lastIndex + firstIndex) / 2;
      }
      bullets.removeClass(`${params.bulletActiveClass} ${params.bulletActiveClass}-next ${params.bulletActiveClass}-next-next ${params.bulletActiveClass}-prev ${params.bulletActiveClass}-prev-prev ${params.bulletActiveClass}-main`);
      if ($el.length > 1) {
        bullets.each((index, bullet) => {
          const $bullet = $(bullet);
          const bulletIndex = $bullet.index();
          if (bulletIndex === current) {
            $bullet.addClass(params.bulletActiveClass);
          }
          if (params.dynamicBullets) {
            if (bulletIndex >= firstIndex && bulletIndex <= lastIndex) {
              $bullet.addClass(`${params.bulletActiveClass}-main`);
            }
            if (bulletIndex === firstIndex) {
              $bullet
                .prev()
                .addClass(`${params.bulletActiveClass}-prev`)
                .prev()
                .addClass(`${params.bulletActiveClass}-prev-prev`);
            }
            if (bulletIndex === lastIndex) {
              $bullet
                .next()
                .addClass(`${params.bulletActiveClass}-next`)
                .next()
                .addClass(`${params.bulletActiveClass}-next-next`);
            }
          }
        });
      } else {
        const $bullet = bullets.eq(current);
        $bullet.addClass(params.bulletActiveClass);
        if (params.dynamicBullets) {
          const $firstDisplayedBullet = bullets.eq(firstIndex);
          const $lastDisplayedBullet = bullets.eq(lastIndex);
          for (let i = firstIndex; i <= lastIndex; i += 1) {
            bullets.eq(i).addClass(`${params.bulletActiveClass}-main`);
          }
          $firstDisplayedBullet
            .prev()
            .addClass(`${params.bulletActiveClass}-prev`)
            .prev()
            .addClass(`${params.bulletActiveClass}-prev-prev`);
          $lastDisplayedBullet
            .next()
            .addClass(`${params.bulletActiveClass}-next`)
            .next()
            .addClass(`${params.bulletActiveClass}-next-next`);
        }
      }
      if (params.dynamicBullets) {
        const dynamicBulletsLength = Math.min(bullets.length, params.dynamicMainBullets + 4);
        const bulletsOffset = (((swiper.pagination.bulletSize * dynamicBulletsLength) - (swiper.pagination.bulletSize)) / 2) - (midIndex * swiper.pagination.bulletSize);
        const offsetProp = rtl ? 'right' : 'left';
        bullets.css(swiper.isHorizontal() ? offsetProp : 'top', `${bulletsOffset}px`);
      }
    }
    if (params.type === 'fraction') {
      $el.find(`.${params.currentClass}`).text(params.formatFractionCurrent(current + 1));
      $el.find(`.${params.totalClass}`).text(params.formatFractionTotal(total));
    }
    if (params.type === 'progressbar') {
      let progressbarDirection;
      if (params.progressbarOpposite) {
        progressbarDirection = swiper.isHorizontal() ? 'vertical' : 'horizontal';
      } else {
        progressbarDirection = swiper.isHorizontal() ? 'horizontal' : 'vertical';
      }
      const scale = (current + 1) / total;
      let scaleX = 1;
      let scaleY = 1;
      if (progressbarDirection === 'horizontal') {
        scaleX = scale;
      } else {
        scaleY = scale;
      }
      $el.find(`.${params.progressbarFillClass}`).transform(`translate3d(0,0,0) scaleX(${scaleX}) scaleY(${scaleY})`).transition(swiper.params.speed);
    }
    if (params.type === 'custom' && params.renderCustom) {
      $el.html(params.renderCustom(swiper, current + 1, total));
      swiper.emit('paginationRender', swiper, $el[0]);
    } else {
      swiper.emit('paginationUpdate', swiper, $el[0]);
    }
    $el[swiper.params.watchOverflow && swiper.isLocked ? 'addClass' : 'removeClass'](params.lockClass);
  },
  render() {
    // Render Container
    const swiper = this;
    const params = swiper.params.pagination;
    if (!params.el || !swiper.pagination.el || !swiper.pagination.$el || swiper.pagination.$el.length === 0) return;
    const slidesLength = swiper.virtual && swiper.params.virtual.enabled ? swiper.virtual.slides.length : swiper.slides.length;

    const $el = swiper.pagination.$el;
    let paginationHTML = '';
    if (params.type === 'bullets') {
      const numberOfBullets = swiper.params.loop ? Math.ceil((slidesLength - (swiper.loopedSlides * 2)) / swiper.params.slidesPerGroup) : swiper.snapGrid.length;
      for (let i = 0; i < numberOfBullets; i += 1) {
        if (params.renderBullet) {
          paginationHTML += params.renderBullet.call(swiper, i, params.bulletClass);
        } else {
          paginationHTML += `<${params.bulletElement} class="${params.bulletClass}"></${params.bulletElement}>`;
        }
      }
      $el.html(paginationHTML);
      swiper.pagination.bullets = $el.find(`.${params.bulletClass}`);
    }
    if (params.type === 'fraction') {
      if (params.renderFraction) {
        paginationHTML = params.renderFraction.call(swiper, params.currentClass, params.totalClass);
      } else {
        paginationHTML = `<span class="${params.currentClass}"></span>`
        + ' / '
        + `<span class="${params.totalClass}"></span>`;
      }
      $el.html(paginationHTML);
    }
    if (params.type === 'progressbar') {
      if (params.renderProgressbar) {
        paginationHTML = params.renderProgressbar.call(swiper, params.progressbarFillClass);
      } else {
        paginationHTML = `<span class="${params.progressbarFillClass}"></span>`;
      }
      $el.html(paginationHTML);
    }
    if (params.type !== 'custom') {
      swiper.emit('paginationRender', swiper.pagination.$el[0]);
    }
  },
  init() {
    const swiper = this;
    const params = swiper.params.pagination;
    if (!params.el) return;

    let $el = $(params.el);
    if ($el.length === 0) return;

    if (
      swiper.params.uniqueNavElements
      && typeof params.el === 'string'
      && $el.length > 1
      && swiper.$el.find(params.el).length === 1
    ) {
      $el = swiper.$el.find(params.el);
    }

    if (params.type === 'bullets' && params.clickable) {
      $el.addClass(params.clickableClass);
    }

    $el.addClass(params.modifierClass + params.type);

    if (params.type === 'bullets' && params.dynamicBullets) {
      $el.addClass(`${params.modifierClass}${params.type}-dynamic`);
      swiper.pagination.dynamicBulletIndex = 0;
      if (params.dynamicMainBullets < 1) {
        params.dynamicMainBullets = 1;
      }
    }
    if (params.type === 'progressbar' && params.progressbarOpposite) {
      $el.addClass(params.progressbarOppositeClass);
    }

    if (params.clickable) {
      $el.on('click', `.${params.bulletClass}`, function onClick(e) {
        e.preventDefault();
        let index = $(this).index() * swiper.params.slidesPerGroup;
        if (swiper.params.loop) index += swiper.loopedSlides;
        swiper.slideTo(index);
      });
    }

    Utils.extend(swiper.pagination, {
      $el,
      el: $el[0],
    });
  },
  destroy() {
    const swiper = this;
    const params = swiper.params.pagination;
    if (!params.el || !swiper.pagination.el || !swiper.pagination.$el || swiper.pagination.$el.length === 0) return;
    const $el = swiper.pagination.$el;

    $el.removeClass(params.hiddenClass);
    $el.removeClass(params.modifierClass + params.type);
    if (swiper.pagination.bullets) swiper.pagination.bullets.removeClass(params.bulletActiveClass);
    if (params.clickable) {
      $el.off('click', `.${params.bulletClass}`);
    }
  },
};

var pagination = {
  name: 'pagination',
  params: {
    pagination: {
      el: null,
      bulletElement: 'span',
      clickable: false,
      hideOnClick: false,
      renderBullet: null,
      renderProgressbar: null,
      renderFraction: null,
      renderCustom: null,
      progressbarOpposite: false,
      type: 'bullets', // 'bullets' or 'progressbar' or 'fraction' or 'custom'
      dynamicBullets: false,
      dynamicMainBullets: 1,
      formatFractionCurrent: (number) => number,
      formatFractionTotal: (number) => number,
      bulletClass: 'swiper-pagination-bullet',
      bulletActiveClass: 'swiper-pagination-bullet-active',
      modifierClass: 'swiper-pagination-', // NEW
      currentClass: 'swiper-pagination-current',
      totalClass: 'swiper-pagination-total',
      hiddenClass: 'swiper-pagination-hidden',
      progressbarFillClass: 'swiper-pagination-progressbar-fill',
      progressbarOppositeClass: 'swiper-pagination-progressbar-opposite',
      clickableClass: 'swiper-pagination-clickable', // NEW
      lockClass: 'swiper-pagination-lock',
    },
  },
  create() {
    const swiper = this;
    Utils.extend(swiper, {
      pagination: {
        init: Pagination.init.bind(swiper),
        render: Pagination.render.bind(swiper),
        update: Pagination.update.bind(swiper),
        destroy: Pagination.destroy.bind(swiper),
        dynamicBulletIndex: 0,
      },
    });
  },
  on: {
    init() {
      const swiper = this;
      swiper.pagination.init();
      swiper.pagination.render();
      swiper.pagination.update();
    },
    activeIndexChange() {
      const swiper = this;
      if (swiper.params.loop) {
        swiper.pagination.update();
      } else if (typeof swiper.snapIndex === 'undefined') {
        swiper.pagination.update();
      }
    },
    snapIndexChange() {
      const swiper = this;
      if (!swiper.params.loop) {
        swiper.pagination.update();
      }
    },
    slidesLengthChange() {
      const swiper = this;
      if (swiper.params.loop) {
        swiper.pagination.render();
        swiper.pagination.update();
      }
    },
    snapGridLengthChange() {
      const swiper = this;
      if (!swiper.params.loop) {
        swiper.pagination.render();
        swiper.pagination.update();
      }
    },
    destroy() {
      const swiper = this;
      swiper.pagination.destroy();
    },
    click(e) {
      const swiper = this;
      if (
        swiper.params.pagination.el
        && swiper.params.pagination.hideOnClick
        && swiper.pagination.$el.length > 0
        && !$(e.target).hasClass(swiper.params.pagination.bulletClass)
      ) {
        const isHidden = swiper.pagination.$el.hasClass(swiper.params.pagination.hiddenClass);
        if (isHidden === true) {
          swiper.emit('paginationShow', swiper);
        } else {
          swiper.emit('paginationHide', swiper);
        }
        swiper.pagination.$el.toggleClass(swiper.params.pagination.hiddenClass);
      }
    },
  },
};

const Scrollbar = {
  setTranslate() {
    const swiper = this;
    if (!swiper.params.scrollbar.el || !swiper.scrollbar.el) return;
    const { scrollbar, rtlTranslate: rtl, progress } = swiper;
    const {
      dragSize, trackSize, $dragEl, $el,
    } = scrollbar;
    const params = swiper.params.scrollbar;

    let newSize = dragSize;
    let newPos = (trackSize - dragSize) * progress;
    if (rtl) {
      newPos = -newPos;
      if (newPos > 0) {
        newSize = dragSize - newPos;
        newPos = 0;
      } else if (-newPos + dragSize > trackSize) {
        newSize = trackSize + newPos;
      }
    } else if (newPos < 0) {
      newSize = dragSize + newPos;
      newPos = 0;
    } else if (newPos + dragSize > trackSize) {
      newSize = trackSize - newPos;
    }
    if (swiper.isHorizontal()) {
      if (Support.transforms3d) {
        $dragEl.transform(`translate3d(${newPos}px, 0, 0)`);
      } else {
        $dragEl.transform(`translateX(${newPos}px)`);
      }
      $dragEl[0].style.width = `${newSize}px`;
    } else {
      if (Support.transforms3d) {
        $dragEl.transform(`translate3d(0px, ${newPos}px, 0)`);
      } else {
        $dragEl.transform(`translateY(${newPos}px)`);
      }
      $dragEl[0].style.height = `${newSize}px`;
    }
    if (params.hide) {
      clearTimeout(swiper.scrollbar.timeout);
      $el[0].style.opacity = 1;
      swiper.scrollbar.timeout = setTimeout(() => {
        $el[0].style.opacity = 0;
        $el.transition(400);
      }, 1000);
    }
  },
  setTransition(duration) {
    const swiper = this;
    if (!swiper.params.scrollbar.el || !swiper.scrollbar.el) return;
    swiper.scrollbar.$dragEl.transition(duration);
  },
  updateSize() {
    const swiper = this;
    if (!swiper.params.scrollbar.el || !swiper.scrollbar.el) return;

    const { scrollbar } = swiper;
    const { $dragEl, $el } = scrollbar;

    $dragEl[0].style.width = '';
    $dragEl[0].style.height = '';
    const trackSize = swiper.isHorizontal() ? $el[0].offsetWidth : $el[0].offsetHeight;

    const divider = swiper.size / swiper.virtualSize;
    const moveDivider = divider * (trackSize / swiper.size);
    let dragSize;
    if (swiper.params.scrollbar.dragSize === 'auto') {
      dragSize = trackSize * divider;
    } else {
      dragSize = parseInt(swiper.params.scrollbar.dragSize, 10);
    }

    if (swiper.isHorizontal()) {
      $dragEl[0].style.width = `${dragSize}px`;
    } else {
      $dragEl[0].style.height = `${dragSize}px`;
    }

    if (divider >= 1) {
      $el[0].style.display = 'none';
    } else {
      $el[0].style.display = '';
    }
    if (swiper.params.scrollbar.hide) {
      $el[0].style.opacity = 0;
    }
    Utils.extend(scrollbar, {
      trackSize,
      divider,
      moveDivider,
      dragSize,
    });
    scrollbar.$el[swiper.params.watchOverflow && swiper.isLocked ? 'addClass' : 'removeClass'](swiper.params.scrollbar.lockClass);
  },
  getPointerPosition(e) {
    const swiper = this;
    if (swiper.isHorizontal()) {
      return ((e.type === 'touchstart' || e.type === 'touchmove') ? e.targetTouches[0].pageX : e.pageX || e.clientX);
    }
    return ((e.type === 'touchstart' || e.type === 'touchmove') ? e.targetTouches[0].pageY : e.pageY || e.clientY);
  },
  setDragPosition(e) {
    const swiper = this;
    const { scrollbar, rtlTranslate: rtl } = swiper;
    const {
      $el,
      dragSize,
      trackSize,
      dragStartPos,
    } = scrollbar;

    let positionRatio;
    positionRatio = ((scrollbar.getPointerPosition(e)) - $el.offset()[swiper.isHorizontal() ? 'left' : 'top']
      - (dragStartPos !== null ? dragStartPos : dragSize / 2)) / (trackSize - dragSize);
    positionRatio = Math.max(Math.min(positionRatio, 1), 0);
    if (rtl) {
      positionRatio = 1 - positionRatio;
    }

    const position = swiper.minTranslate() + ((swiper.maxTranslate() - swiper.minTranslate()) * positionRatio);

    swiper.updateProgress(position);
    swiper.setTranslate(position);
    swiper.updateActiveIndex();
    swiper.updateSlidesClasses();
  },
  onDragStart(e) {
    const swiper = this;
    const params = swiper.params.scrollbar;
    const { scrollbar, $wrapperEl } = swiper;
    const { $el, $dragEl } = scrollbar;
    swiper.scrollbar.isTouched = true;
    swiper.scrollbar.dragStartPos = (e.target === $dragEl[0] || e.target === $dragEl)
      ? scrollbar.getPointerPosition(e) - e.target.getBoundingClientRect()[swiper.isHorizontal() ? 'left' : 'top'] : null;
    e.preventDefault();
    e.stopPropagation();

    $wrapperEl.transition(100);
    $dragEl.transition(100);
    scrollbar.setDragPosition(e);

    clearTimeout(swiper.scrollbar.dragTimeout);

    $el.transition(0);
    if (params.hide) {
      $el.css('opacity', 1);
    }
    swiper.emit('scrollbarDragStart', e);
  },
  onDragMove(e) {
    const swiper = this;
    const { scrollbar, $wrapperEl } = swiper;
    const { $el, $dragEl } = scrollbar;

    if (!swiper.scrollbar.isTouched) return;
    if (e.preventDefault) e.preventDefault();
    else e.returnValue = false;
    scrollbar.setDragPosition(e);
    $wrapperEl.transition(0);
    $el.transition(0);
    $dragEl.transition(0);
    swiper.emit('scrollbarDragMove', e);
  },
  onDragEnd(e) {
    const swiper = this;

    const params = swiper.params.scrollbar;
    const { scrollbar } = swiper;
    const { $el } = scrollbar;

    if (!swiper.scrollbar.isTouched) return;
    swiper.scrollbar.isTouched = false;
    if (params.hide) {
      clearTimeout(swiper.scrollbar.dragTimeout);
      swiper.scrollbar.dragTimeout = Utils.nextTick(() => {
        $el.css('opacity', 0);
        $el.transition(400);
      }, 1000);
    }
    swiper.emit('scrollbarDragEnd', e);
    if (params.snapOnRelease) {
      swiper.slideToClosest();
    }
  },
  enableDraggable() {
    const swiper = this;
    if (!swiper.params.scrollbar.el) return;
    const {
      scrollbar, touchEventsTouch, touchEventsDesktop, params,
    } = swiper;
    const $el = scrollbar.$el;
    const target = $el[0];
    const activeListener = Support.passiveListener && params.passiveListeners ? { passive: false, capture: false } : false;
    const passiveListener = Support.passiveListener && params.passiveListeners ? { passive: true, capture: false } : false;
    if (!Support.touch) {
      target.addEventListener(touchEventsDesktop.start, swiper.scrollbar.onDragStart, activeListener);
      doc.addEventListener(touchEventsDesktop.move, swiper.scrollbar.onDragMove, activeListener);
      doc.addEventListener(touchEventsDesktop.end, swiper.scrollbar.onDragEnd, passiveListener);
    } else {
      target.addEventListener(touchEventsTouch.start, swiper.scrollbar.onDragStart, activeListener);
      target.addEventListener(touchEventsTouch.move, swiper.scrollbar.onDragMove, activeListener);
      target.addEventListener(touchEventsTouch.end, swiper.scrollbar.onDragEnd, passiveListener);
    }
  },
  disableDraggable() {
    const swiper = this;
    if (!swiper.params.scrollbar.el) return;
    const {
      scrollbar, touchEventsTouch, touchEventsDesktop, params,
    } = swiper;
    const $el = scrollbar.$el;
    const target = $el[0];
    const activeListener = Support.passiveListener && params.passiveListeners ? { passive: false, capture: false } : false;
    const passiveListener = Support.passiveListener && params.passiveListeners ? { passive: true, capture: false } : false;
    if (!Support.touch) {
      target.removeEventListener(touchEventsDesktop.start, swiper.scrollbar.onDragStart, activeListener);
      doc.removeEventListener(touchEventsDesktop.move, swiper.scrollbar.onDragMove, activeListener);
      doc.removeEventListener(touchEventsDesktop.end, swiper.scrollbar.onDragEnd, passiveListener);
    } else {
      target.removeEventListener(touchEventsTouch.start, swiper.scrollbar.onDragStart, activeListener);
      target.removeEventListener(touchEventsTouch.move, swiper.scrollbar.onDragMove, activeListener);
      target.removeEventListener(touchEventsTouch.end, swiper.scrollbar.onDragEnd, passiveListener);
    }
  },
  init() {
    const swiper = this;
    if (!swiper.params.scrollbar.el) return;
    const { scrollbar, $el: $swiperEl } = swiper;
    const params = swiper.params.scrollbar;

    let $el = $(params.el);
    if (swiper.params.uniqueNavElements && typeof params.el === 'string' && $el.length > 1 && $swiperEl.find(params.el).length === 1) {
      $el = $swiperEl.find(params.el);
    }

    let $dragEl = $el.find(`.${swiper.params.scrollbar.dragClass}`);
    if ($dragEl.length === 0) {
      $dragEl = $(`<div class="${swiper.params.scrollbar.dragClass}"></div>`);
      $el.append($dragEl);
    }

    Utils.extend(scrollbar, {
      $el,
      el: $el[0],
      $dragEl,
      dragEl: $dragEl[0],
    });

    if (params.draggable) {
      scrollbar.enableDraggable();
    }
  },
  destroy() {
    const swiper = this;
    swiper.scrollbar.disableDraggable();
  },
};

var scrollbar = {
  name: 'scrollbar',
  params: {
    scrollbar: {
      el: null,
      dragSize: 'auto',
      hide: false,
      draggable: false,
      snapOnRelease: true,
      lockClass: 'swiper-scrollbar-lock',
      dragClass: 'swiper-scrollbar-drag',
    },
  },
  create() {
    const swiper = this;
    Utils.extend(swiper, {
      scrollbar: {
        init: Scrollbar.init.bind(swiper),
        destroy: Scrollbar.destroy.bind(swiper),
        updateSize: Scrollbar.updateSize.bind(swiper),
        setTranslate: Scrollbar.setTranslate.bind(swiper),
        setTransition: Scrollbar.setTransition.bind(swiper),
        enableDraggable: Scrollbar.enableDraggable.bind(swiper),
        disableDraggable: Scrollbar.disableDraggable.bind(swiper),
        setDragPosition: Scrollbar.setDragPosition.bind(swiper),
        getPointerPosition: Scrollbar.getPointerPosition.bind(swiper),
        onDragStart: Scrollbar.onDragStart.bind(swiper),
        onDragMove: Scrollbar.onDragMove.bind(swiper),
        onDragEnd: Scrollbar.onDragEnd.bind(swiper),
        isTouched: false,
        timeout: null,
        dragTimeout: null,
      },
    });
  },
  on: {
    init() {
      const swiper = this;
      swiper.scrollbar.init();
      swiper.scrollbar.updateSize();
      swiper.scrollbar.setTranslate();
    },
    update() {
      const swiper = this;
      swiper.scrollbar.updateSize();
    },
    resize() {
      const swiper = this;
      swiper.scrollbar.updateSize();
    },
    observerUpdate() {
      const swiper = this;
      swiper.scrollbar.updateSize();
    },
    setTranslate() {
      const swiper = this;
      swiper.scrollbar.setTranslate();
    },
    setTransition(duration) {
      const swiper = this;
      swiper.scrollbar.setTransition(duration);
    },
    destroy() {
      const swiper = this;
      swiper.scrollbar.destroy();
    },
  },
};

const Zoom = {
  // Calc Scale From Multi-touches
  getDistanceBetweenTouches(e) {
    if (e.targetTouches.length < 2) return 1;
    const x1 = e.targetTouches[0].pageX;
    const y1 = e.targetTouches[0].pageY;
    const x2 = e.targetTouches[1].pageX;
    const y2 = e.targetTouches[1].pageY;
    const distance = Math.sqrt(((x2 - x1) ** 2) + ((y2 - y1) ** 2));
    return distance;
  },
  // Events
  onGestureStart(e) {
    const swiper = this;
    const params = swiper.params.zoom;
    const zoom = swiper.zoom;
    const { gesture } = zoom;
    zoom.fakeGestureTouched = false;
    zoom.fakeGestureMoved = false;
    if (!Support.gestures) {
      if (e.type !== 'touchstart' || (e.type === 'touchstart' && e.targetTouches.length < 2)) {
        return;
      }
      zoom.fakeGestureTouched = true;
      gesture.scaleStart = Zoom.getDistanceBetweenTouches(e);
    }
    if (!gesture.$slideEl || !gesture.$slideEl.length) {
      gesture.$slideEl = $(e.target).closest('.swiper-slide');
      if (gesture.$slideEl.length === 0) gesture.$slideEl = swiper.slides.eq(swiper.activeIndex);
      gesture.$imageEl = gesture.$slideEl.find('img, svg, canvas');
      gesture.$imageWrapEl = gesture.$imageEl.parent(`.${params.containerClass}`);
      gesture.maxRatio = gesture.$imageWrapEl.attr('data-swiper-zoom') || params.maxRatio;
      if (gesture.$imageWrapEl.length === 0) {
        gesture.$imageEl = undefined;
        return;
      }
    }
    gesture.$imageEl.transition(0);
    swiper.zoom.isScaling = true;
  },
  onGestureChange(e) {
    const swiper = this;
    const params = swiper.params.zoom;
    const zoom = swiper.zoom;
    const { gesture } = zoom;
    if (!Support.gestures) {
      if (e.type !== 'touchmove' || (e.type === 'touchmove' && e.targetTouches.length < 2)) {
        return;
      }
      zoom.fakeGestureMoved = true;
      gesture.scaleMove = Zoom.getDistanceBetweenTouches(e);
    }
    if (!gesture.$imageEl || gesture.$imageEl.length === 0) return;
    if (Support.gestures) {
      zoom.scale = e.scale * zoom.currentScale;
    } else {
      zoom.scale = (gesture.scaleMove / gesture.scaleStart) * zoom.currentScale;
    }
    if (zoom.scale > gesture.maxRatio) {
      zoom.scale = (gesture.maxRatio - 1) + (((zoom.scale - gesture.maxRatio) + 1) ** 0.5);
    }
    if (zoom.scale < params.minRatio) {
      zoom.scale = (params.minRatio + 1) - (((params.minRatio - zoom.scale) + 1) ** 0.5);
    }
    gesture.$imageEl.transform(`translate3d(0,0,0) scale(${zoom.scale})`);
  },
  onGestureEnd(e) {
    const swiper = this;
    const params = swiper.params.zoom;
    const zoom = swiper.zoom;
    const { gesture } = zoom;
    if (!Support.gestures) {
      if (!zoom.fakeGestureTouched || !zoom.fakeGestureMoved) {
        return;
      }
      if (e.type !== 'touchend' || (e.type === 'touchend' && e.changedTouches.length < 2 && !Device.android)) {
        return;
      }
      zoom.fakeGestureTouched = false;
      zoom.fakeGestureMoved = false;
    }
    if (!gesture.$imageEl || gesture.$imageEl.length === 0) return;
    zoom.scale = Math.max(Math.min(zoom.scale, gesture.maxRatio), params.minRatio);
    gesture.$imageEl.transition(swiper.params.speed).transform(`translate3d(0,0,0) scale(${zoom.scale})`);
    zoom.currentScale = zoom.scale;
    zoom.isScaling = false;
    if (zoom.scale === 1) gesture.$slideEl = undefined;
  },
  onTouchStart(e) {
    const swiper = this;
    const zoom = swiper.zoom;
    const { gesture, image } = zoom;
    if (!gesture.$imageEl || gesture.$imageEl.length === 0) return;
    if (image.isTouched) return;
    if (Device.android) e.preventDefault();
    image.isTouched = true;
    image.touchesStart.x = e.type === 'touchstart' ? e.targetTouches[0].pageX : e.pageX;
    image.touchesStart.y = e.type === 'touchstart' ? e.targetTouches[0].pageY : e.pageY;
  },
  onTouchMove(e) {
    const swiper = this;
    const zoom = swiper.zoom;
    const { gesture, image, velocity } = zoom;
    if (!gesture.$imageEl || gesture.$imageEl.length === 0) return;
    swiper.allowClick = false;
    if (!image.isTouched || !gesture.$slideEl) return;

    if (!image.isMoved) {
      image.width = gesture.$imageEl[0].offsetWidth;
      image.height = gesture.$imageEl[0].offsetHeight;
      image.startX = Utils.getTranslate(gesture.$imageWrapEl[0], 'x') || 0;
      image.startY = Utils.getTranslate(gesture.$imageWrapEl[0], 'y') || 0;
      gesture.slideWidth = gesture.$slideEl[0].offsetWidth;
      gesture.slideHeight = gesture.$slideEl[0].offsetHeight;
      gesture.$imageWrapEl.transition(0);
      if (swiper.rtl) {
        image.startX = -image.startX;
        image.startY = -image.startY;
      }
    }
    // Define if we need image drag
    const scaledWidth = image.width * zoom.scale;
    const scaledHeight = image.height * zoom.scale;

    if (scaledWidth < gesture.slideWidth && scaledHeight < gesture.slideHeight) return;

    image.minX = Math.min(((gesture.slideWidth / 2) - (scaledWidth / 2)), 0);
    image.maxX = -image.minX;
    image.minY = Math.min(((gesture.slideHeight / 2) - (scaledHeight / 2)), 0);
    image.maxY = -image.minY;

    image.touchesCurrent.x = e.type === 'touchmove' ? e.targetTouches[0].pageX : e.pageX;
    image.touchesCurrent.y = e.type === 'touchmove' ? e.targetTouches[0].pageY : e.pageY;

    if (!image.isMoved && !zoom.isScaling) {
      if (
        swiper.isHorizontal()
        && (
          (Math.floor(image.minX) === Math.floor(image.startX) && image.touchesCurrent.x < image.touchesStart.x)
          || (Math.floor(image.maxX) === Math.floor(image.startX) && image.touchesCurrent.x > image.touchesStart.x)
        )
      ) {
        image.isTouched = false;
        return;
      } if (
        !swiper.isHorizontal()
        && (
          (Math.floor(image.minY) === Math.floor(image.startY) && image.touchesCurrent.y < image.touchesStart.y)
          || (Math.floor(image.maxY) === Math.floor(image.startY) && image.touchesCurrent.y > image.touchesStart.y)
        )
      ) {
        image.isTouched = false;
        return;
      }
    }
    e.preventDefault();
    e.stopPropagation();

    image.isMoved = true;
    image.currentX = (image.touchesCurrent.x - image.touchesStart.x) + image.startX;
    image.currentY = (image.touchesCurrent.y - image.touchesStart.y) + image.startY;

    if (image.currentX < image.minX) {
      image.currentX = (image.minX + 1) - (((image.minX - image.currentX) + 1) ** 0.8);
    }
    if (image.currentX > image.maxX) {
      image.currentX = (image.maxX - 1) + (((image.currentX - image.maxX) + 1) ** 0.8);
    }

    if (image.currentY < image.minY) {
      image.currentY = (image.minY + 1) - (((image.minY - image.currentY) + 1) ** 0.8);
    }
    if (image.currentY > image.maxY) {
      image.currentY = (image.maxY - 1) + (((image.currentY - image.maxY) + 1) ** 0.8);
    }

    // Velocity
    if (!velocity.prevPositionX) velocity.prevPositionX = image.touchesCurrent.x;
    if (!velocity.prevPositionY) velocity.prevPositionY = image.touchesCurrent.y;
    if (!velocity.prevTime) velocity.prevTime = Date.now();
    velocity.x = (image.touchesCurrent.x - velocity.prevPositionX) / (Date.now() - velocity.prevTime) / 2;
    velocity.y = (image.touchesCurrent.y - velocity.prevPositionY) / (Date.now() - velocity.prevTime) / 2;
    if (Math.abs(image.touchesCurrent.x - velocity.prevPositionX) < 2) velocity.x = 0;
    if (Math.abs(image.touchesCurrent.y - velocity.prevPositionY) < 2) velocity.y = 0;
    velocity.prevPositionX = image.touchesCurrent.x;
    velocity.prevPositionY = image.touchesCurrent.y;
    velocity.prevTime = Date.now();

    gesture.$imageWrapEl.transform(`translate3d(${image.currentX}px, ${image.currentY}px,0)`);
  },
  onTouchEnd() {
    const swiper = this;
    const zoom = swiper.zoom;
    const { gesture, image, velocity } = zoom;
    if (!gesture.$imageEl || gesture.$imageEl.length === 0) return;
    if (!image.isTouched || !image.isMoved) {
      image.isTouched = false;
      image.isMoved = false;
      return;
    }
    image.isTouched = false;
    image.isMoved = false;
    let momentumDurationX = 300;
    let momentumDurationY = 300;
    const momentumDistanceX = velocity.x * momentumDurationX;
    const newPositionX = image.currentX + momentumDistanceX;
    const momentumDistanceY = velocity.y * momentumDurationY;
    const newPositionY = image.currentY + momentumDistanceY;

    // Fix duration
    if (velocity.x !== 0) momentumDurationX = Math.abs((newPositionX - image.currentX) / velocity.x);
    if (velocity.y !== 0) momentumDurationY = Math.abs((newPositionY - image.currentY) / velocity.y);
    const momentumDuration = Math.max(momentumDurationX, momentumDurationY);

    image.currentX = newPositionX;
    image.currentY = newPositionY;

    // Define if we need image drag
    const scaledWidth = image.width * zoom.scale;
    const scaledHeight = image.height * zoom.scale;
    image.minX = Math.min(((gesture.slideWidth / 2) - (scaledWidth / 2)), 0);
    image.maxX = -image.minX;
    image.minY = Math.min(((gesture.slideHeight / 2) - (scaledHeight / 2)), 0);
    image.maxY = -image.minY;
    image.currentX = Math.max(Math.min(image.currentX, image.maxX), image.minX);
    image.currentY = Math.max(Math.min(image.currentY, image.maxY), image.minY);

    gesture.$imageWrapEl.transition(momentumDuration).transform(`translate3d(${image.currentX}px, ${image.currentY}px,0)`);
  },
  onTransitionEnd() {
    const swiper = this;
    const zoom = swiper.zoom;
    const { gesture } = zoom;
    if (gesture.$slideEl && swiper.previousIndex !== swiper.activeIndex) {
      gesture.$imageEl.transform('translate3d(0,0,0) scale(1)');
      gesture.$imageWrapEl.transform('translate3d(0,0,0)');

      zoom.scale = 1;
      zoom.currentScale = 1;

      gesture.$slideEl = undefined;
      gesture.$imageEl = undefined;
      gesture.$imageWrapEl = undefined;
    }
  },
  // Toggle Zoom
  toggle(e) {
    const swiper = this;
    const zoom = swiper.zoom;

    if (zoom.scale && zoom.scale !== 1) {
      // Zoom Out
      zoom.out();
    } else {
      // Zoom In
      zoom.in(e);
    }
  },
  in(e) {
    const swiper = this;

    const zoom = swiper.zoom;
    const params = swiper.params.zoom;
    const { gesture, image } = zoom;

    if (!gesture.$slideEl) {
      gesture.$slideEl = swiper.clickedSlide ? $(swiper.clickedSlide) : swiper.slides.eq(swiper.activeIndex);
      gesture.$imageEl = gesture.$slideEl.find('img, svg, canvas');
      gesture.$imageWrapEl = gesture.$imageEl.parent(`.${params.containerClass}`);
    }
    if (!gesture.$imageEl || gesture.$imageEl.length === 0) return;

    gesture.$slideEl.addClass(`${params.zoomedSlideClass}`);

    let touchX;
    let touchY;
    let offsetX;
    let offsetY;
    let diffX;
    let diffY;
    let translateX;
    let translateY;
    let imageWidth;
    let imageHeight;
    let scaledWidth;
    let scaledHeight;
    let translateMinX;
    let translateMinY;
    let translateMaxX;
    let translateMaxY;
    let slideWidth;
    let slideHeight;

    if (typeof image.touchesStart.x === 'undefined' && e) {
      touchX = e.type === 'touchend' ? e.changedTouches[0].pageX : e.pageX;
      touchY = e.type === 'touchend' ? e.changedTouches[0].pageY : e.pageY;
    } else {
      touchX = image.touchesStart.x;
      touchY = image.touchesStart.y;
    }

    zoom.scale = gesture.$imageWrapEl.attr('data-swiper-zoom') || params.maxRatio;
    zoom.currentScale = gesture.$imageWrapEl.attr('data-swiper-zoom') || params.maxRatio;
    if (e) {
      slideWidth = gesture.$slideEl[0].offsetWidth;
      slideHeight = gesture.$slideEl[0].offsetHeight;
      offsetX = gesture.$slideEl.offset().left;
      offsetY = gesture.$slideEl.offset().top;
      diffX = (offsetX + (slideWidth / 2)) - touchX;
      diffY = (offsetY + (slideHeight / 2)) - touchY;

      imageWidth = gesture.$imageEl[0].offsetWidth;
      imageHeight = gesture.$imageEl[0].offsetHeight;
      scaledWidth = imageWidth * zoom.scale;
      scaledHeight = imageHeight * zoom.scale;

      translateMinX = Math.min(((slideWidth / 2) - (scaledWidth / 2)), 0);
      translateMinY = Math.min(((slideHeight / 2) - (scaledHeight / 2)), 0);
      translateMaxX = -translateMinX;
      translateMaxY = -translateMinY;

      translateX = diffX * zoom.scale;
      translateY = diffY * zoom.scale;

      if (translateX < translateMinX) {
        translateX = translateMinX;
      }
      if (translateX > translateMaxX) {
        translateX = translateMaxX;
      }

      if (translateY < translateMinY) {
        translateY = translateMinY;
      }
      if (translateY > translateMaxY) {
        translateY = translateMaxY;
      }
    } else {
      translateX = 0;
      translateY = 0;
    }
    gesture.$imageWrapEl.transition(300).transform(`translate3d(${translateX}px, ${translateY}px,0)`);
    gesture.$imageEl.transition(300).transform(`translate3d(0,0,0) scale(${zoom.scale})`);
  },
  out() {
    const swiper = this;

    const zoom = swiper.zoom;
    const params = swiper.params.zoom;
    const { gesture } = zoom;

    if (!gesture.$slideEl) {
      gesture.$slideEl = swiper.clickedSlide ? $(swiper.clickedSlide) : swiper.slides.eq(swiper.activeIndex);
      gesture.$imageEl = gesture.$slideEl.find('img, svg, canvas');
      gesture.$imageWrapEl = gesture.$imageEl.parent(`.${params.containerClass}`);
    }
    if (!gesture.$imageEl || gesture.$imageEl.length === 0) return;

    zoom.scale = 1;
    zoom.currentScale = 1;
    gesture.$imageWrapEl.transition(300).transform('translate3d(0,0,0)');
    gesture.$imageEl.transition(300).transform('translate3d(0,0,0) scale(1)');
    gesture.$slideEl.removeClass(`${params.zoomedSlideClass}`);
    gesture.$slideEl = undefined;
  },
  // Attach/Detach Events
  enable() {
    const swiper = this;
    const zoom = swiper.zoom;
    if (zoom.enabled) return;
    zoom.enabled = true;

    const passiveListener = swiper.touchEvents.start === 'touchstart' && Support.passiveListener && swiper.params.passiveListeners ? { passive: true, capture: false } : false;

    // Scale image
    if (Support.gestures) {
      swiper.$wrapperEl.on('gesturestart', '.swiper-slide', zoom.onGestureStart, passiveListener);
      swiper.$wrapperEl.on('gesturechange', '.swiper-slide', zoom.onGestureChange, passiveListener);
      swiper.$wrapperEl.on('gestureend', '.swiper-slide', zoom.onGestureEnd, passiveListener);
    } else if (swiper.touchEvents.start === 'touchstart') {
      swiper.$wrapperEl.on(swiper.touchEvents.start, '.swiper-slide', zoom.onGestureStart, passiveListener);
      swiper.$wrapperEl.on(swiper.touchEvents.move, '.swiper-slide', zoom.onGestureChange, passiveListener);
      swiper.$wrapperEl.on(swiper.touchEvents.end, '.swiper-slide', zoom.onGestureEnd, passiveListener);
    }

    // Move image
    swiper.$wrapperEl.on(swiper.touchEvents.move, `.${swiper.params.zoom.containerClass}`, zoom.onTouchMove);
  },
  disable() {
    const swiper = this;
    const zoom = swiper.zoom;
    if (!zoom.enabled) return;

    swiper.zoom.enabled = false;

    const passiveListener = swiper.touchEvents.start === 'touchstart' && Support.passiveListener && swiper.params.passiveListeners ? { passive: true, capture: false } : false;

    // Scale image
    if (Support.gestures) {
      swiper.$wrapperEl.off('gesturestart', '.swiper-slide', zoom.onGestureStart, passiveListener);
      swiper.$wrapperEl.off('gesturechange', '.swiper-slide', zoom.onGestureChange, passiveListener);
      swiper.$wrapperEl.off('gestureend', '.swiper-slide', zoom.onGestureEnd, passiveListener);
    } else if (swiper.touchEvents.start === 'touchstart') {
      swiper.$wrapperEl.off(swiper.touchEvents.start, '.swiper-slide', zoom.onGestureStart, passiveListener);
      swiper.$wrapperEl.off(swiper.touchEvents.move, '.swiper-slide', zoom.onGestureChange, passiveListener);
      swiper.$wrapperEl.off(swiper.touchEvents.end, '.swiper-slide', zoom.onGestureEnd, passiveListener);
    }

    // Move image
    swiper.$wrapperEl.off(swiper.touchEvents.move, `.${swiper.params.zoom.containerClass}`, zoom.onTouchMove);
  },
};

var zoom = {
  name: 'zoom',
  params: {
    zoom: {
      enabled: false,
      maxRatio: 3,
      minRatio: 1,
      toggle: true,
      containerClass: 'swiper-zoom-container',
      zoomedSlideClass: 'swiper-slide-zoomed',
    },
  },
  create() {
    const swiper = this;
    const zoom = {
      enabled: false,
      scale: 1,
      currentScale: 1,
      isScaling: false,
      gesture: {
        $slideEl: undefined,
        slideWidth: undefined,
        slideHeight: undefined,
        $imageEl: undefined,
        $imageWrapEl: undefined,
        maxRatio: 3,
      },
      image: {
        isTouched: undefined,
        isMoved: undefined,
        currentX: undefined,
        currentY: undefined,
        minX: undefined,
        minY: undefined,
        maxX: undefined,
        maxY: undefined,
        width: undefined,
        height: undefined,
        startX: undefined,
        startY: undefined,
        touchesStart: {},
        touchesCurrent: {},
      },
      velocity: {
        x: undefined,
        y: undefined,
        prevPositionX: undefined,
        prevPositionY: undefined,
        prevTime: undefined,
      },
    };

    ('onGestureStart onGestureChange onGestureEnd onTouchStart onTouchMove onTouchEnd onTransitionEnd toggle enable disable in out').split(' ').forEach((methodName) => {
      zoom[methodName] = Zoom[methodName].bind(swiper);
    });
    Utils.extend(swiper, {
      zoom,
    });

    let scale = 1;
    Object.defineProperty(swiper.zoom, 'scale', {
      get() {
        return scale;
      },
      set(value) {
        if (scale !== value) {
          const imageEl = swiper.zoom.gesture.$imageEl ? swiper.zoom.gesture.$imageEl[0] : undefined;
          const slideEl = swiper.zoom.gesture.$slideEl ? swiper.zoom.gesture.$slideEl[0] : undefined;
          swiper.emit('zoomChange', value, imageEl, slideEl);
        }
        scale = value;
      },
    });
  },
  on: {
    init() {
      const swiper = this;
      if (swiper.params.zoom.enabled) {
        swiper.zoom.enable();
      }
    },
    destroy() {
      const swiper = this;
      swiper.zoom.disable();
    },
    touchStart(e) {
      const swiper = this;
      if (!swiper.zoom.enabled) return;
      swiper.zoom.onTouchStart(e);
    },
    touchEnd(e) {
      const swiper = this;
      if (!swiper.zoom.enabled) return;
      swiper.zoom.onTouchEnd(e);
    },
    doubleTap(e) {
      const swiper = this;
      if (swiper.params.zoom.enabled && swiper.zoom.enabled && swiper.params.zoom.toggle) {
        swiper.zoom.toggle(e);
      }
    },
    transitionEnd() {
      const swiper = this;
      if (swiper.zoom.enabled && swiper.params.zoom.enabled) {
        swiper.zoom.onTransitionEnd();
      }
    },
  },
};

/* eslint no-underscore-dangle: "off" */

const Autoplay = {
  run() {
    const swiper = this;
    const $activeSlideEl = swiper.slides.eq(swiper.activeIndex);
    let delay = swiper.params.autoplay.delay;
    if ($activeSlideEl.attr('data-swiper-autoplay')) {
      delay = $activeSlideEl.attr('data-swiper-autoplay') || swiper.params.autoplay.delay;
    }
    clearTimeout(swiper.autoplay.timeout);
    swiper.autoplay.timeout = Utils.nextTick(() => {
      if (swiper.params.autoplay.reverseDirection) {
        if (swiper.params.loop) {
          swiper.loopFix();
          swiper.slidePrev(swiper.params.speed, true, true);
          swiper.emit('autoplay');
        } else if (!swiper.isBeginning) {
          swiper.slidePrev(swiper.params.speed, true, true);
          swiper.emit('autoplay');
        } else if (!swiper.params.autoplay.stopOnLastSlide) {
          swiper.slideTo(swiper.slides.length - 1, swiper.params.speed, true, true);
          swiper.emit('autoplay');
        } else {
          swiper.autoplay.stop();
        }
      } else if (swiper.params.loop) {
        swiper.loopFix();
        swiper.slideNext(swiper.params.speed, true, true);
        swiper.emit('autoplay');
      } else if (!swiper.isEnd) {
        swiper.slideNext(swiper.params.speed, true, true);
        swiper.emit('autoplay');
      } else if (!swiper.params.autoplay.stopOnLastSlide) {
        swiper.slideTo(0, swiper.params.speed, true, true);
        swiper.emit('autoplay');
      } else {
        swiper.autoplay.stop();
      }
    }, delay);
  },
  start() {
    const swiper = this;
    if (typeof swiper.autoplay.timeout !== 'undefined') return false;
    if (swiper.autoplay.running) return false;
    swiper.autoplay.running = true;
    swiper.emit('autoplayStart');
    swiper.autoplay.run();
    return true;
  },
  stop() {
    const swiper = this;
    if (!swiper.autoplay.running) return false;
    if (typeof swiper.autoplay.timeout === 'undefined') return false;

    if (swiper.autoplay.timeout) {
      clearTimeout(swiper.autoplay.timeout);
      swiper.autoplay.timeout = undefined;
    }
    swiper.autoplay.running = false;
    swiper.emit('autoplayStop');
    return true;
  },
  pause(speed) {
    const swiper = this;
    if (!swiper.autoplay.running) return;
    if (swiper.autoplay.paused) return;
    if (swiper.autoplay.timeout) clearTimeout(swiper.autoplay.timeout);
    swiper.autoplay.paused = true;
    if (speed === 0 || !swiper.params.autoplay.waitForTransition) {
      swiper.autoplay.paused = false;
      swiper.autoplay.run();
    } else {
      swiper.$wrapperEl[0].addEventListener('transitionend', swiper.autoplay.onTransitionEnd);
      swiper.$wrapperEl[0].addEventListener('webkitTransitionEnd', swiper.autoplay.onTransitionEnd);
    }
  },
};

var autoplay = {
  name: 'autoplay',
  params: {
    autoplay: {
      enabled: false,
      delay: 3000,
      waitForTransition: true,
      disableOnInteraction: true,
      stopOnLastSlide: false,
      reverseDirection: false,
    },
  },
  create() {
    const swiper = this;
    Utils.extend(swiper, {
      autoplay: {
        running: false,
        paused: false,
        run: Autoplay.run.bind(swiper),
        start: Autoplay.start.bind(swiper),
        stop: Autoplay.stop.bind(swiper),
        pause: Autoplay.pause.bind(swiper),
        onTransitionEnd(e) {
          if (!swiper || swiper.destroyed || !swiper.$wrapperEl) return;
          if (e.target !== this) return;
          swiper.$wrapperEl[0].removeEventListener('transitionend', swiper.autoplay.onTransitionEnd);
          swiper.$wrapperEl[0].removeEventListener('webkitTransitionEnd', swiper.autoplay.onTransitionEnd);
          swiper.autoplay.paused = false;
          if (!swiper.autoplay.running) {
            swiper.autoplay.stop();
          } else {
            swiper.autoplay.run();
          }
        },
      },
    });
  },
  on: {
    init() {
      const swiper = this;
      if (swiper.params.autoplay.enabled) {
        swiper.autoplay.start();
      }
    },
    beforeTransitionStart(speed, internal) {
      const swiper = this;
      if (swiper.autoplay.running) {
        if (internal || !swiper.params.autoplay.disableOnInteraction) {
          swiper.autoplay.pause(speed);
        } else {
          swiper.autoplay.stop();
        }
      }
    },
    sliderFirstMove() {
      const swiper = this;
      if (swiper.autoplay.running) {
        if (swiper.params.autoplay.disableOnInteraction) {
          swiper.autoplay.stop();
        } else {
          swiper.autoplay.pause();
        }
      }
    },
    destroy() {
      const swiper = this;
      if (swiper.autoplay.running) {
        swiper.autoplay.stop();
      }
    },
  },
};

// Swiper Class

const components = [
  Device$1,
  Support$1,
  Browser$1,
  Resize,
  Observer$1,
  
];

if (typeof Swiper.use === 'undefined') {
  Swiper.use = Swiper.Class.use;
  Swiper.installModule = Swiper.Class.installModule;
}

Swiper.use(components);

Swiper.use([pagination, scrollbar, autoplay, zoom]);

export { Swiper };<|MERGE_RESOLUTION|>--- conflicted
+++ resolved
@@ -765,11 +765,7 @@
 }
 
 /**
-<<<<<<< HEAD
- * Swiper 4.5.0
-=======
  * Swiper 4.5.1
->>>>>>> 123d0f38
  * Most modern mobile touch slider and framework with hardware accelerated transitions
  * http://www.idangero.us/swiper/
  *
@@ -777,11 +773,7 @@
  *
  * Released under the MIT License
  *
-<<<<<<< HEAD
- * Released on: February 22, 2019
-=======
  * Released on: September 13, 2019
->>>>>>> 123d0f38
  */
 
 const Methods = {
@@ -3860,32 +3852,12 @@
       return swiper;
     }
 
-<<<<<<< HEAD
-    if (currentDirection === 'vertical') {
-      swiper.$el
-        .removeClass(`${swiper.params.containerModifierClass}vertical wp8-vertical`)
-        .addClass(`${swiper.params.containerModifierClass}${newDirection}`);
-
-      if ((Browser.isIE || Browser.isEdge) && (Support.pointerEvents || Support.prefixedPointerEvents)) {
-        swiper.$el.addClass(`${swiper.params.containerModifierClass}wp8-${newDirection}`);
-      }
-    }
-    if (currentDirection === 'horizontal') {
-      swiper.$el
-        .removeClass(`${swiper.params.containerModifierClass}horizontal wp8-horizontal`)
-        .addClass(`${swiper.params.containerModifierClass}${newDirection}`);
-
-      if ((Browser.isIE || Browser.isEdge) && (Support.pointerEvents || Support.prefixedPointerEvents)) {
-        swiper.$el.addClass(`${swiper.params.containerModifierClass}wp8-${newDirection}`);
-      }
-=======
     swiper.$el
       .removeClass(`${swiper.params.containerModifierClass}${currentDirection} wp8-${currentDirection}`)
       .addClass(`${swiper.params.containerModifierClass}${newDirection}`);
 
     if ((Browser.isIE || Browser.isEdge) && (Support.pointerEvents || Support.prefixedPointerEvents)) {
       swiper.$el.addClass(`${swiper.params.containerModifierClass}wp8-${newDirection}`);
->>>>>>> 123d0f38
     }
 
     swiper.params.direction = newDirection;
