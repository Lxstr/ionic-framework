# ion-popover

A Popover is a dialog that appears on top of the current page. It can be used for anything, but generally it is used for overflow actions that don't fit in the navigation bar.

There are two ways to use `ion-popover`: inline or via the `popoverController`. Each method comes with different considerations, so be sure to use the approach that best fits your use case.

## Inline Popovers

`ion-popover` can be used by writing the component directly in your template. This reduces the number of handlers you need to wire up in order to present the popover. See [Usage](#usage) for an example of how to write a popover inline. 

When using `ion-popover` with Angular, React, or Vue, the component you pass in will be destroyed when the popover is dismissed. As this functionality is provided by the JavaScript framework, using `ion-popover` without a JavaScript framework will not destroy the component you passed in. If this is a needed functionality, we recommend using the `popoverController` instead.

### Angular 

Since the component you passed in needs to be created when the popover is presented and destroyed when the popover is dismissed, we are unable to project the content using `<ng-content>` internally. Instead, we use `<ng-container>` which expects an `<ng-template>` to be passed in. As a result, when passing in your component you will need to wrap it in an `<ng-template>`:

```html
<ion-popover [isOpen]="isPopoverOpen">
  <ng-template>
    <app-popover-content></app-popover-content>
  </ng-template>
</ion-popover>
```

### When to use

Using a popover inline is useful when you do not want to explicitly wire up click events to open the popover. For example, you can use the `trigger` property to designate a button that should present the popover when clicked. You can also use the `trigger-action` property to customize whether the popover should be presented when the trigger is left clicked, right clicked, or hovered over.

If you need fine grained control over when the popover is presented and dismissed, we recommend you use the `popoverController`. 

## Controller Popovers

`ion-popover` can also be presented programmatically by using the `popoverController` imported from Ionic Framework. This allows you to have complete control over when a popover is presented above and beyond the customization that inline popovers give you. See [Usage](#usage) for an example of how to use the `popoverController`.

### When to use

We typically recommend that you write your popovers inline as it streamlines the amount of code in your application. You should only use the `popoverController` for complex use cases where writing a popover inline is impractical. When using a controller, your popover is not created ahead of time, so properties such as `trigger` and `trigger-action` are not applicable here. In addition, nested popovers are not compatible with the controller approach because the popover is automatically added to the root of your application when the `create` method is called.

## Interfaces

Below you will find all of the options available to you when using the `popoverController`. These options should be supplied when calling `popoverController.create()`.

```typescript
interface PopoverOptions {
  component: any;
  componentProps?: { [key: string]: any };
  showBackdrop?: boolean;
  backdropDismiss?: boolean;
  translucent?: boolean;
  cssClass?: string | string[];
  event?: Event;
  animated?: boolean;

  mode?: 'ios' | 'md';
  keyboardClose?: boolean;
  id?: string;

  enterAnimation?: AnimationBuilder;
  leaveAnimation?: AnimationBuilder;
  
  size?: PopoverSize;
  dismissOnSelect?: boolean;
  reference?: PositionReference;
  side?: PositionSide;
  align?: PositionAlign;
}
```

## Types

Below you will find all of the custom types for `ion-popover`:

```typescript
type PopoverSize = 'cover' | 'auto';
type TriggerAction = 'click' | 'hover' | 'context-menu';
type PositionReference = 'trigger' | 'event';
type PositionSide = 'top' | 'right' | 'bottom' | 'left' | 'start' | 'end';
type PositionAlign = 'start' | 'center' | 'end';
```

## Customization

Popover uses scoped encapsulation, which means it will automatically scope its CSS by appending each of the styles with an additional class at runtime. Overriding scoped selectors in CSS requires a [higher specificity](https://developer.mozilla.org/en-US/docs/Web/CSS/Specificity) selector.

We recommend setting a custom class on the host element if writing a popover inline or supplying a class to the `cssClass` option if using the `popoverController` and using that to add custom styles to the host and inner elements. The `cssClass` option can also accept multiple classes separated by spaces. View the [Usage](#usage) section for an example of how to pass a class using `cssClass`.

```css
/* DOES NOT WORK - not specific enough */
.popover-content {
  background: #222;
}

/* Works - pass "my-custom-class" in cssClass to increase specificity */
.my-custom-class .popover-content {
  background: #222;
}
```

Any of the defined [CSS Custom Properties](#css-custom-properties) can be used to style the Popover without needing to target individual elements:

```css
.my-custom-class {
  --background: #222;
}
```

> If you are building an Ionic Angular app, the styles need to be added to a global stylesheet file. Read [Style Placement](#style-placement) in the Angular section below for more information.

<<<<<<< HEAD
## Triggers

A trigger for an `ion-popover` is the element that will open a popover when interacted with. The interaction behavior can be customized by setting the `trigger-action` property. The following example shows how to create a right click menu using `trigger` and `trigger-action`. Note that `trigger-action="context-menu"` will prevent your system's default context menu from opening.

```html
<ion-button id="trigger-button">Right click me!</ion-button>
<ion-popover
  trigger="trigger-button"
  trigger-action="context-menu"
>
  <ion-content>
    <ion-list>
      ...
    </ion-list>
  </ion-content>
</ion-popover>
```

> Triggers are not applicable when using the `popoverController` because the `ion-popover` is not created ahead of time.
## Positioning

### Reference

When presenting a popover, Ionic Framework needs a reference point to present the popover relative to. With `reference="event"`, the popover will be presented relative to the x-y coordinates of the pointer event that was dispatched on your trigger element. With `reference="trigger"`, the popover will be presented relative to the bounding box of your trigger element.

### Side

Regardless of what you choose for your reference point, you can position a popover to the `top`, `right`, `left`, or `bottom` of your reference point by using the `side` property. You can also use the `start` or `end` values if you would like the side to switch based on LTR or RTL modes.

### Alignment

The `alignment` property allows you to line up an edge of your popover with a corresponding edge on your trigger element. The exact edge that is used depends on the value of the `side` property. 

### Offsets

If you need finer grained control over the positioning of your popover you can use the `--offset-x` and `--offset-y` CSS Variables. For example, `--offset-x: 10px` will move your popover content to the right by `10px`.

## Sizing

When making dropdown menus, you may want to have the width of the popover match the width of the trigger element. Doing this without knowing the trigger width ahead of time is tricky. You can set the `size` property to `'cover'` and Ionic Framework will ensure that the width of the popover matches the width of your trigger element. If you are using the `popoverController`, you must provide an event via the `event` option and Ionic Framework will use `event.target` as the reference element.

## Nested Popovers

When using `ion-popover` inline, you can nested popovers to create nested dropdown menus. When doing this, only the backdrop on the first popover will appear so that the screen does not get progressively darker as you open more popovers. See the [Usage](./#usage) section for an example on how to write a nested popover.

You can use the `dismissOnSelect` property to automatically close the popover when the popover content has been clicked. This behavior does not apply when clicking a trigger element for another popover.

> Nested popovers cannot be created when using the `popoverController` because the popover is automatically added to the root of your application when the `create` method is called.

## Accessibility

### Keyboard Navigation

`ion-popover` has basic keyboard support for navigating between focusable elements inside of the popover. The following table details what each key does:

| Key                | Function                                                     |
| ------------------ | ------------------------------------------------------------ |
| `Tab`              | Moves focus to the next focusable element.                   |
| `Shift` + `Tab`    | Moves focus to the previous focusable element.               |
| `Esc`              | Closes the popover. |
| `Space` or `Enter` | Clicks the focusable element. |


`ion-popover` has full arrow key support for navigating between `ion-item` elements with the `button` property. The most common use case for this is as a dropdown menu in a desktop-focused application. In addition to the basic keyboard support, the following table details arrow key support for dropdown menus:

| Key                | Function                                                       |
| ------------------ | -------------------------------------------------------------- |
| `ArrowUp`          | Moves focus to the previous focusable element.                 |
| `ArrowDown`        | Moves focus to the next focusable element.                     |
| `ArrowLeft`        | When used in a child popover, closes the popover and returns focus to the parent popover. |
| `Space`, `Enter`, and `ArrowRight`       | When focusing a trigger element, opens the associated popover. |

=======
## Interfaces

### PopoverOptions

```typescript
interface PopoverOptions {
  component: any;
  componentProps?: { [key: string]: any };
  showBackdrop?: boolean;
  backdropDismiss?: boolean;
  translucent?: boolean;
  cssClass?: string | string[];
  event?: Event;
  animated?: boolean;

  mode?: 'ios' | 'md';
  keyboardClose?: boolean;
  id?: string;

  enterAnimation?: AnimationBuilder;
  leaveAnimation?: AnimationBuilder;
}
```
>>>>>>> ae0a1a3d

<!-- Auto Generated Below -->


## Usage

### Angular

```typescript
import { Component } from '@angular/core';
import { PopoverController } from '@ionic/angular';
import { PopoverComponent } from '../../component/popover/popover.component';

@Component({
  selector: 'popover-example',
  templateUrl: 'popover-example.html',
  styleUrls: ['./popover-example.css']
})
export class PopoverExample {
  constructor(public popoverController: PopoverController) {}

  async presentPopover(ev: any) {
    const popover = await this.popoverController.create({
      component: PopoverComponent,
      cssClass: 'my-custom-class',
      event: ev,
      translucent: true
    });
    await popover.present();
  
    const { role } = await popover.onDidDismiss();
    console.log('onDidDismiss resolved with role', role);
  }
}
```


### Style Placement

In Angular, the CSS of a specific page is scoped only to elements of that page. Even though the Popover can be presented from within a page, the `ion-popover` element is appended outside of the current page. This means that any custom styles need to go in a global stylesheet file. In an Ionic Angular starter this can be the `src/global.scss` file or you can register a new global style file by [adding to the `styles` build option in `angular.json`](https://angular.io/guide/workspace-config#style-script-config).


### Javascript

```javascript
class PopoverExamplePage extends HTMLElement {
  constructor() {
    super();
  }

  connectedCallback() {
    this.innerHTML = `
      <ion-content>
        <ion-list>
          <ion-list-header><ion-label>Ionic</ion-label></ion-list-header>
          <ion-item button><ion-label>Item 0</ion-label></ion-item>
          <ion-item button><ion-label>Item 1</ion-label></ion-item>
          <ion-item button><ion-label>Item 2</ion-label></ion-item>
          <ion-item button><ion-label>Item 3</ion-label></ion-item>
        </ion-list>
      </ion-content>
    `;
  }
}

customElements.define('popover-example-page', PopoverExamplePage);

async function presentPopover(ev) {
  const popover = Object.assign(document.createElement('ion-popover'), {
    component: 'popover-example-page',
    cssClass: 'my-custom-class',
    event: ev,
    translucent: true
  });
  document.body.appendChild(popover);

  await popover.present();

  const { role } = await popover.onDidDismiss();
  console.log('onDidDismiss resolved with role', role);
}
```


### React

```tsx
/* Using with useIonPopover Hook */

import React from 'react';
import {
  IonButton,
  IonContent,
  IonItem,
  IonList,
  IonListHeader,
  IonPage,
  useIonPopover,
} from '@ionic/react';

const PopoverList: React.FC<{
  onHide: () => void;
}> = ({ onHide }) => (
  <IonList>
    <IonListHeader>Ionic</IonListHeader>
    <IonItem button>Learn Ionic</IonItem>
    <IonItem button>Documentation</IonItem>
    <IonItem button>Showcase</IonItem>
    <IonItem button>GitHub Repo</IonItem>
    <IonItem lines="none" detail={false} button onClick={onHide}>
      Close
    </IonItem>
  </IonList>
);

const PopoverExample: React.FC = () => {
  const [present, dismiss] = useIonPopover(PopoverList, { onHide: () => dismiss() });
  
  return (
    <IonPage>
      <IonContent>
        <IonButton
          expand="block"
          onClick={(e) =>
            present({
              event: e.nativeEvent,
            })
          }
        >
          Show Popover
        </IonButton>
      </IonContent>
    </IonPage>
  );
};
```

```tsx
/* Using with IonPopover Component */

import React, { useState } from 'react';
import { IonPopover, IonButton } from '@ionic/react';

export const PopoverExample: React.FC = () => {
  const [popoverState, setShowPopover] = useState({ showPopover: false, event: undefined });

  return (
    <>
      <IonPopover
        cssClass='my-custom-class'
        event={popoverState.event}
        isOpen={popoverState.showPopover}
        onDidDismiss={() => setShowPopover({ showPopover: false, event: undefined })}
      >
        <p>This is popover content</p>
      </IonPopover>
      <IonButton onClick={
        (e: any) => {
          e.persist();
          setShowPopover({ showPopover: true, event: e })
        }}
      >
        Show Popover
      </IonButton>
    </>
  );
};
```


### Stencil

```tsx
import { Component, h } from '@stencil/core';

import { popoverController } from '@ionic/core';

@Component({
  tag: 'popover-example',
  styleUrl: 'popover-example.css'
})
export class PopoverExample {
  async presentPopover(ev: any) {
    const popover = await popoverController.create({
      component: 'page-popover',
      cssClass: 'my-custom-class',
      event: ev,
      translucent: true
    });
    await popover.present();
  
    const { role } = await popover.onDidDismiss();
    console.log('onDidDismiss resolved with role', role);
  }

  render() {
    return [
      <ion-content>
        <ion-button onClick={(ev) => this.presentPopover(ev)}>Present Popover</ion-button>
      </ion-content>
    ];
  }
}
```

```tsx
import { Component, h } from '@stencil/core';

@Component({
  tag: 'page-popover',
  styleUrl: 'page-popover.css',
})
export class PagePopover {
  render() {
    return [
      <ion-list>
        <ion-item>
          <ion-label>Documentation</ion-label>
        </ion-item>
        <ion-item>
          <ion-label>Feedback</ion-label>
        </ion-item>
        <ion-item>
          <ion-label>Settings</ion-label>
        </ion-item>
      </ion-list>
    ];
  }
}
```


### Vue

```html
<template>
  <ion-content class="ion-padding">
    Popover Content
  </ion-content>
</template>

<script>
import { IonContent } from '@ionic/vue';
import { defineComponent } from 'vue';

export default defineComponent({
  name: 'Popover',
  components: { IonContent }
});
</script>
```

```html
<template>
  <ion-page>
    <ion-content class="ion-padding">
      <ion-button @click="openPopover">Open Popover</ion-button>
    </ion-content>
  </ion-page>
</template>

<script>
import { IonButton, IonContent, IonPage, popoverController } from '@ionic/vue';
import Popover from './popover.vue';

export default {
  components: { IonButton, IonContent, IonPage },
  methods: {
    async openPopover(ev: Event) {
      const popover = await popoverController
        .create({
          component: Popover,
          cssClass: 'my-custom-class',
          event: ev,
          translucent: true
        })
      await popover.present();

      const { role } = await popover.onDidDismiss();
      console.log('onDidDismiss resolved with role', role);
    },
  },
}
</script>
```

Developers can also use this component directly in their template:

```html
<template>
  <ion-button @click="setOpen(true, $event)">Show Popover</ion-button>
  <ion-popover
    :is-open="isOpenRef"
    css-class="my-custom-class"
    :event="event"
    :translucent="true"
    @didDismiss="setOpen(false)"
  >
    <Popover></Popover>
  </ion-popover>
</template>

<script>
import { IonButton, IonPopover } from '@ionic/vue';
import { defineComponent, ref } from 'vue';
import Popover from './popover.vue';

export default defineComponent({
  components: { IonButton, IonPopover, Popover },
  setup() {
    const isOpenRef = ref(false);
    const event = ref();
    const setOpen = (state: boolean, ev?: Event) => {
      event.value = ev; 
      isOpenRef.value = state;
    }
    return { isOpenRef, setOpen, event }
  }
});
</script>
```



## Properties

| Property          | Attribute           | Description                                                                                                                                                                                                                                                                                                                                                                                                                                                                                                                  | Type                                                         | Default     |
| ----------------- | ------------------- | ---------------------------------------------------------------------------------------------------------------------------------------------------------------------------------------------------------------------------------------------------------------------------------------------------------------------------------------------------------------------------------------------------------------------------------------------------------------------------------------------------------------------------- | ------------------------------------------------------------ | ----------- |
| `alignment`       | `alignment`         | Describes how to align the popover content with the `reference` point.                                                                                                                                                                                                                                                                                                                                                                                                                                                       | `"center" \| "end" \| "start"`                               | `'start'`   |
| `animated`        | `animated`          | If `true`, the popover will animate.                                                                                                                                                                                                                                                                                                                                                                                                                                                                                         | `boolean`                                                    | `true`      |
| `arrow`           | `arrow`             | If `true`, the popover will display an arrow that points at the `reference` when running in `ios` mode on mobile. Does not apply in `md` mode or on desktop.                                                                                                                                                                                                                                                                                                                                                                 | `boolean`                                                    | `true`      |
| `backdropDismiss` | `backdrop-dismiss`  | If `true`, the popover will be dismissed when the backdrop is clicked.                                                                                                                                                                                                                                                                                                                                                                                                                                                       | `boolean`                                                    | `true`      |
| `component`       | `component`         | The component to display inside of the popover. You only need to use this if you are not using a JavaScript framework. Otherwise, you can just slot your component inside of `ion-popover`.                                                                                                                                                                                                                                                                                                                                  | `Function \| HTMLElement \| null \| string \| undefined`     | `undefined` |
| `componentProps`  | --                  | The data to pass to the popover component. You only need to use this if you are not using a JavaScript framework. Otherwise, you can just set the props directly on your component.                                                                                                                                                                                                                                                                                                                                          | `undefined \| { [key: string]: any; }`                       | `undefined` |
| `dismissOnSelect` | `dismiss-on-select` | If `true`, the popover will be automatically dismissed when the content has been clicked.                                                                                                                                                                                                                                                                                                                                                                                                                                    | `boolean`                                                    | `false`     |
| `enterAnimation`  | --                  | Animation to use when the popover is presented.                                                                                                                                                                                                                                                                                                                                                                                                                                                                              | `((baseEl: any, opts?: any) => Animation) \| undefined`      | `undefined` |
| `event`           | `event`             | The event to pass to the popover animation.                                                                                                                                                                                                                                                                                                                                                                                                                                                                                  | `any`                                                        | `undefined` |
| `isOpen`          | `is-open`           | If `true`, the popover will open. If `false`, the popover will close. Use this if you need finer grained control over presentation, otherwise just use the popoverController or the `trigger` property. Note: `isOpen` will not automatically be set back to `false` when the popover dismisses. You will need to do that in your code.                                                                                                                                                                                      | `boolean`                                                    | `false`     |
| `keyboardClose`   | `keyboard-close`    | If `true`, the keyboard will be automatically dismissed when the overlay is presented.                                                                                                                                                                                                                                                                                                                                                                                                                                       | `boolean`                                                    | `true`      |
| `leaveAnimation`  | --                  | Animation to use when the popover is dismissed.                                                                                                                                                                                                                                                                                                                                                                                                                                                                              | `((baseEl: any, opts?: any) => Animation) \| undefined`      | `undefined` |
| `mode`            | `mode`              | The mode determines which platform styles to use.                                                                                                                                                                                                                                                                                                                                                                                                                                                                            | `"ios" \| "md"`                                              | `undefined` |
| `reference`       | `reference`         | Describes what to position the popover relative to. If `'trigger'`, the popover will be positioned relative to the trigger button. If passing in an event, this is determined via event.target. If `'event'`, the popover will be positioned relative to the x/y coordinates of the trigger action. If passing in an event, this is determined via event.clientX and event.clientY.                                                                                                                                          | `"event" \| "trigger"`                                       | `'trigger'` |
| `showBackdrop`    | `show-backdrop`     | If `true`, a backdrop will be displayed behind the popover.                                                                                                                                                                                                                                                                                                                                                                                                                                                                  | `boolean`                                                    | `true`      |
| `side`            | `side`              | Describes which side of the `reference` point to position the popover on. The `'start'` and `'end'` values are RTL-aware, and the `'left'` and `'right'` values are not.                                                                                                                                                                                                                                                                                                                                                     | `"bottom" \| "end" \| "left" \| "right" \| "start" \| "top"` | `'bottom'`  |
| `size`            | `size`              | Describes how to calculate the popover width. If `'cover'`, the popover width will match the width of the trigger. If `'auto'`, the popover width will be determined by the content in the popover.                                                                                                                                                                                                                                                                                                                          | `"auto" \| "cover"`                                          | `'auto'`    |
| `translucent`     | `translucent`       | If `true`, the popover will be translucent. Only applies when the mode is `"ios"` and the device supports [`backdrop-filter`](https://developer.mozilla.org/en-US/docs/Web/CSS/backdrop-filter#Browser_compatibility).                                                                                                                                                                                                                                                                                                       | `boolean`                                                    | `false`     |
| `trigger`         | `trigger`           | An ID corresponding to the trigger element that causes the popover to open. Use the `trigger-action` property to customize the interaction that results in the popover opening.                                                                                                                                                                                                                                                                                                                                              | `string \| undefined`                                        | `undefined` |
| `triggerAction`   | `trigger-action`    | Describes what kind of interaction with the trigger that should cause the popover to open. Does not apply when the `trigger` property is `undefined`. If `'click'`, the popover will be presented when the trigger is left clicked. If `'hover'`, the popover will be presented when a pointer hovers over the trigger. If `'context-menu'`, the popover will be presented when the trigger is right clicked on desktop and long pressed on mobile. This will also prevent your device's normal context menu from appearing. | `"click" \| "context-menu" \| "hover"`                       | `'click'`   |


## Events

| Event                   | Description                                                                    | Type                                   |
| ----------------------- | ------------------------------------------------------------------------------ | -------------------------------------- |
| `didDismiss`            | Emitted after the popover has dismissed. Shorthand for ionPopoverDidDismiss.   | `CustomEvent<OverlayEventDetail<any>>` |
| `didPresent`            | Emitted after the popover has presented. Shorthand for ionPopoverWillDismiss.  | `CustomEvent<void>`                    |
| `ionPopoverDidDismiss`  | Emitted after the popover has dismissed.                                       | `CustomEvent<OverlayEventDetail<any>>` |
| `ionPopoverDidPresent`  | Emitted after the popover has presented.                                       | `CustomEvent<void>`                    |
| `ionPopoverWillDismiss` | Emitted before the popover has dismissed.                                      | `CustomEvent<OverlayEventDetail<any>>` |
| `ionPopoverWillPresent` | Emitted before the popover has presented.                                      | `CustomEvent<void>`                    |
| `willDismiss`           | Emitted before the popover has dismissed. Shorthand for ionPopoverWillDismiss. | `CustomEvent<OverlayEventDetail<any>>` |
| `willPresent`           | Emitted before the popover has presented. Shorthand for ionPopoverWillPresent. | `CustomEvent<void>`                    |


## Methods

### `dismiss(data?: any, role?: string | undefined, dismissParentPopover?: boolean) => Promise<boolean>`

Dismiss the popover overlay after it has been presented.

#### Returns

Type: `Promise<boolean>`



### `onDidDismiss<T = any>() => Promise<OverlayEventDetail<T>>`

Returns a promise that resolves when the popover did dismiss.

#### Returns

Type: `Promise<OverlayEventDetail<T>>`



### `onWillDismiss<T = any>() => Promise<OverlayEventDetail<T>>`

Returns a promise that resolves when the popover will dismiss.

#### Returns

Type: `Promise<OverlayEventDetail<T>>`



### `present() => Promise<void>`

Present the popover overlay after it has been created.

#### Returns

Type: `Promise<void>`




## Slots

| Slot | Description                                                 |
| ---- | ----------------------------------------------------------- |
|      | Content is placed inside of the `.popover-content` element. |


## Shadow Parts

| Part         | Description                                                                 |
| ------------ | --------------------------------------------------------------------------- |
| `"arrow"`    | The arrow that points to the reference element. Only applies on `ios` mode. |
| `"backdrop"` | The `ion-backdrop` element.                                                 |
| `"content"`  | The wrapper element for the default slot.                                   |


## CSS Custom Properties

| Name                 | Description                                     |
| -------------------- | ----------------------------------------------- |
| `--backdrop-opacity` | Opacity of the backdrop                         |
| `--background`       | Background of the popover                       |
| `--box-shadow`       | Box shadow of the popover                       |
| `--height`           | Height of the popover                           |
| `--max-height`       | Maximum height of the popover                   |
| `--max-width`        | Maximum width of the popover                    |
| `--min-height`       | Minimum height of the popover                   |
| `--min-width`        | Minimum width of the popover                    |
| `--offset-x`         | The amount to move the popover by on the x-axis |
| `--offset-y`         | The amount to move the popover by on the y-axis |
| `--width`            | Width of the popover                            |


## Dependencies

### Depends on

- [ion-backdrop](../backdrop)

### Graph
```mermaid
graph TD;
  ion-popover --> ion-backdrop
  style ion-popover fill:#f9f,stroke:#333,stroke-width:4px
```

----------------------------------------------

*Built with [StencilJS](https://stenciljs.com/)*<|MERGE_RESOLUTION|>--- conflicted
+++ resolved
@@ -36,47 +36,6 @@
 
 We typically recommend that you write your popovers inline as it streamlines the amount of code in your application. You should only use the `popoverController` for complex use cases where writing a popover inline is impractical. When using a controller, your popover is not created ahead of time, so properties such as `trigger` and `trigger-action` are not applicable here. In addition, nested popovers are not compatible with the controller approach because the popover is automatically added to the root of your application when the `create` method is called.
 
-## Interfaces
-
-Below you will find all of the options available to you when using the `popoverController`. These options should be supplied when calling `popoverController.create()`.
-
-```typescript
-interface PopoverOptions {
-  component: any;
-  componentProps?: { [key: string]: any };
-  showBackdrop?: boolean;
-  backdropDismiss?: boolean;
-  translucent?: boolean;
-  cssClass?: string | string[];
-  event?: Event;
-  animated?: boolean;
-
-  mode?: 'ios' | 'md';
-  keyboardClose?: boolean;
-  id?: string;
-
-  enterAnimation?: AnimationBuilder;
-  leaveAnimation?: AnimationBuilder;
-  
-  size?: PopoverSize;
-  dismissOnSelect?: boolean;
-  reference?: PositionReference;
-  side?: PositionSide;
-  align?: PositionAlign;
-}
-```
-
-## Types
-
-Below you will find all of the custom types for `ion-popover`:
-
-```typescript
-type PopoverSize = 'cover' | 'auto';
-type TriggerAction = 'click' | 'hover' | 'context-menu';
-type PositionReference = 'trigger' | 'event';
-type PositionSide = 'top' | 'right' | 'bottom' | 'left' | 'start' | 'end';
-type PositionAlign = 'start' | 'center' | 'end';
-```
 
 ## Customization
 
@@ -106,7 +65,6 @@
 
 > If you are building an Ionic Angular app, the styles need to be added to a global stylesheet file. Read [Style Placement](#style-placement) in the Angular section below for more information.
 
-<<<<<<< HEAD
 ## Triggers
 
 A trigger for an `ion-popover` is the element that will open a popover when interacted with. The interaction behavior can be customized by setting the `trigger-action` property. The following example shows how to create a right click menu using `trigger` and `trigger-action`. Note that `trigger-action="context-menu"` will prevent your system's default context menu from opening.
@@ -156,33 +114,9 @@
 
 > Nested popovers cannot be created when using the `popoverController` because the popover is automatically added to the root of your application when the `create` method is called.
 
-## Accessibility
-
-### Keyboard Navigation
-
-`ion-popover` has basic keyboard support for navigating between focusable elements inside of the popover. The following table details what each key does:
-
-| Key                | Function                                                     |
-| ------------------ | ------------------------------------------------------------ |
-| `Tab`              | Moves focus to the next focusable element.                   |
-| `Shift` + `Tab`    | Moves focus to the previous focusable element.               |
-| `Esc`              | Closes the popover. |
-| `Space` or `Enter` | Clicks the focusable element. |
-
-
-`ion-popover` has full arrow key support for navigating between `ion-item` elements with the `button` property. The most common use case for this is as a dropdown menu in a desktop-focused application. In addition to the basic keyboard support, the following table details arrow key support for dropdown menus:
-
-| Key                | Function                                                       |
-| ------------------ | -------------------------------------------------------------- |
-| `ArrowUp`          | Moves focus to the previous focusable element.                 |
-| `ArrowDown`        | Moves focus to the next focusable element.                     |
-| `ArrowLeft`        | When used in a child popover, closes the popover and returns focus to the parent popover. |
-| `Space`, `Enter`, and `ArrowRight`       | When focusing a trigger element, opens the associated popover. |
-
-=======
 ## Interfaces
 
-### PopoverOptions
+Below you will find all of the options available to you when using the `popoverController`. These options should be supplied when calling `popoverController.create()`.
 
 ```typescript
 interface PopoverOptions {
@@ -201,9 +135,50 @@
 
   enterAnimation?: AnimationBuilder;
   leaveAnimation?: AnimationBuilder;
-}
-```
->>>>>>> ae0a1a3d
+  
+  size?: PopoverSize;
+  dismissOnSelect?: boolean;
+  reference?: PositionReference;
+  side?: PositionSide;
+  align?: PositionAlign;
+}
+```
+
+## Types
+
+Below you will find all of the custom types for `ion-popover`:
+
+```typescript
+type PopoverSize = 'cover' | 'auto';
+type TriggerAction = 'click' | 'hover' | 'context-menu';
+type PositionReference = 'trigger' | 'event';
+type PositionSide = 'top' | 'right' | 'bottom' | 'left' | 'start' | 'end';
+type PositionAlign = 'start' | 'center' | 'end';
+```
+
+## Accessibility
+
+### Keyboard Navigation
+
+`ion-popover` has basic keyboard support for navigating between focusable elements inside of the popover. The following table details what each key does:
+
+| Key                | Function                                                     |
+| ------------------ | ------------------------------------------------------------ |
+| `Tab`              | Moves focus to the next focusable element.                   |
+| `Shift` + `Tab`    | Moves focus to the previous focusable element.               |
+| `Esc`              | Closes the popover. |
+| `Space` or `Enter` | Clicks the focusable element. |
+
+
+`ion-popover` has full arrow key support for navigating between `ion-item` elements with the `button` property. The most common use case for this is as a dropdown menu in a desktop-focused application. In addition to the basic keyboard support, the following table details arrow key support for dropdown menus:
+
+| Key                | Function                                                       |
+| ------------------ | -------------------------------------------------------------- |
+| `ArrowUp`          | Moves focus to the previous focusable element.                 |
+| `ArrowDown`        | Moves focus to the next focusable element.                     |
+| `ArrowLeft`        | When used in a child popover, closes the popover and returns focus to the parent popover. |
+| `Space`, `Enter`, and `ArrowRight`       | When focusing a trigger element, opens the associated popover. |
+
 
 <!-- Auto Generated Below -->
 
