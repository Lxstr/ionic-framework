import { testPopover } from '../test.utils';
import { newE2EPage } from '@stencil/core/testing';

const DIRECTORY = 'basic';

/**
 * Focusing happens async inside of popover so we need
 * to wait for the requestAnimationFrame to fire.
 */
const expectActiveElementTextToEqual = async (page, textValue) => {
  await page.waitFor((text) => document.activeElement.textContent === text, {}, textValue)
}

test('popover: focus trap', async () => {
  const page = await newE2EPage({ url: '/src/components/popover/test/basic?ionic:_testing=true' });

  await page.click('#basic-popover');
  await page.waitForSelector('#basic-popover');

  let popover = await page.find('ion-popover');

  expect(popover).not.toBe(null);
  await popover.waitForVisible();

  await page.keyboard.press('Tab');

  await expectActiveElementTextToEqual(page, 'Item 0');

  await page.keyboard.down('Shift');
  await page.keyboard.press('Tab');
  await page.keyboard.up('Shift');

  await expectActiveElementTextToEqual(page, 'Item 3');

  await page.keyboard.press('Tab');

  await expectActiveElementTextToEqual(page, 'Item 0');

  await page.keyboard.press('ArrowDown');

  await expectActiveElementTextToEqual(page, 'Item 1');

  await page.keyboard.press('ArrowDown');

  await expectActiveElementTextToEqual(page, 'Item 2');

  await page.keyboard.press('Home');

  await expectActiveElementTextToEqual(page, 'Item 0');

  await page.keyboard.press('End');

  await expectActiveElementTextToEqual(page, 'Item 3');
});

test('popover: basic', async () => {
  await testPopover(DIRECTORY, '#basic-popover');
});

test('popover: translucent', async () => {
  await testPopover(DIRECTORY, '#translucent-popover');
});

test('popover: long list', async () => {
  await testPopover(DIRECTORY, '#long-list-popover');
});

test('popover: no event', async () => {
  await testPopover(DIRECTORY, '#no-event-popover');
});

test('popover: custom class', async () => {
  await testPopover(DIRECTORY, '#custom-class-popover');
});

/**
 * RTL Tests
 */

test('popover:rtl: basic', async () => {
  await testPopover(DIRECTORY, '#basic-popover', true, true);
});

test('popover:rtl: translucent', async () => {
  await testPopover(DIRECTORY, '#translucent-popover', true, true);
});

test('popover:rtl: long list', async () => {
  await testPopover(DIRECTORY, '#long-list-popover', true, true);
});

test('popover:rtl: no event', async () => {
  await testPopover(DIRECTORY, '#no-event-popover', true, true);
});

test('popover:rtl: custom class', async () => {
<<<<<<< HEAD
  await testPopover(DIRECTORY, '#custom-class-popover', true, true);
=======
  await testPopover(DIRECTORY, '#custom-class-popover', true);
});

test('popover: htmlAttributes', async () => {
  const page = await newE2EPage({ url: '/src/components/popover/test/basic?ionic:_testing=true' });

  await page.click('#basic-popover');
  await page.waitForSelector('#basic-popover');

  let alert = await page.find('ion-popover');

  expect(alert).not.toBe(null);
  await alert.waitForVisible();

  const attribute = await page.evaluate((el) => document.querySelector('ion-popover').getAttribute('data-testid'));

  expect(attribute).toEqual('basic-popover');
>>>>>>> 874e7913
});<|MERGE_RESOLUTION|>--- conflicted
+++ resolved
@@ -94,10 +94,7 @@
 });
 
 test('popover:rtl: custom class', async () => {
-<<<<<<< HEAD
   await testPopover(DIRECTORY, '#custom-class-popover', true, true);
-=======
-  await testPopover(DIRECTORY, '#custom-class-popover', true);
 });
 
 test('popover: htmlAttributes', async () => {
@@ -114,5 +111,4 @@
   const attribute = await page.evaluate((el) => document.querySelector('ion-popover').getAttribute('data-testid'));
 
   expect(attribute).toEqual('basic-popover');
->>>>>>> 874e7913
 });