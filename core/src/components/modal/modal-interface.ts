import { JSXBase } from '@stencil/core/internal';

import { AnimationBuilder, ComponentProps, ComponentRef, FrameworkDelegate, Mode } from '../../interface';

export interface ModalOptions<T extends ComponentRef = ComponentRef> {
  component: T;
  componentProps?: ComponentProps<T>;
  presentingElement?: HTMLElement;
  showBackdrop?: boolean;
  backdropDismiss?: boolean;
  cssClass?: string | string[];
  delegate?: FrameworkDelegate;
  animated?: boolean;
  swipeToClose?: boolean;

  mode?: Mode;
  keyboardClose?: boolean;
  id?: string;
  htmlAttributes?: ModalAttributes;

  enterAnimation?: AnimationBuilder;
  leaveAnimation?: AnimationBuilder;
<<<<<<< HEAD

  breakpoints?: number[];
  initialBreakpoint?: number;
  backdropBreakpoint?: number;
  handle?: boolean;
}

export interface ModalAnimationOptions {
  presentingEl?: HTMLElement;
  currentBreakpoint?: number;
  backdropBreakpoint?: number;
}
=======
}

export interface ModalAttributes extends JSXBase.HTMLAttributes<HTMLElement> {}
>>>>>>> 874e7913
<|MERGE_RESOLUTION|>--- conflicted
+++ resolved
@@ -20,7 +20,6 @@
 
   enterAnimation?: AnimationBuilder;
   leaveAnimation?: AnimationBuilder;
-<<<<<<< HEAD
 
   breakpoints?: number[];
   initialBreakpoint?: number;
@@ -33,8 +32,5 @@
   currentBreakpoint?: number;
   backdropBreakpoint?: number;
 }
-=======
-}
 
-export interface ModalAttributes extends JSXBase.HTMLAttributes<HTMLElement> {}
->>>>>>> 874e7913
+export interface ModalAttributes extends JSXBase.HTMLAttributes<HTMLElement> {}