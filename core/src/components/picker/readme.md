# ion-picker

A Picker is a dialog that displays a row of buttons and columns underneath. It appears on top of the app's content, and at the bottom of the viewport.



<!-- Auto Generated Below -->


## Properties

| Property          | Attribute          | Description                                                                                                      | Type                                                                                   | Default     |
| ----------------- | ------------------ | ---------------------------------------------------------------------------------------------------------------- | -------------------------------------------------------------------------------------- | ----------- |
| `animated`        | `animated`         | If `true`, the picker will animate.                                                                              | `boolean`                                                                              | `true`      |
| `backdropDismiss` | `backdrop-dismiss` | If `true`, the picker will be dismissed when the backdrop is clicked.                                            | `boolean`                                                                              | `true`      |
| `buttons`         | --                 | Array of buttons to be displayed at the top of the picker.                                                       | `PickerButton[]`                                                                       | `[]`        |
| `columns`         | --                 | Array of columns to be displayed in the picker.                                                                  | `PickerColumn[]`                                                                       | `[]`        |
| `cssClass`        | `css-class`        | Additional classes to apply for custom CSS. If multiple classes are provided they should be separated by spaces. | `string \| string[] \| undefined`                                                      | `undefined` |
| `duration`        | `duration`         | Number of milliseconds to wait before dismissing the picker.                                                     | `number`                                                                               | `0`         |
| `enterAnimation`  | --                 | Animation to use when the picker is presented.                                                                   | `((Animation: Animation, baseEl: any, opts?: any) => Promise<Animation>) \| undefined` | `undefined` |
| `keyboardClose`   | `keyboard-close`   | If `true`, the keyboard will be automatically dismissed when the overlay is presented.                           | `boolean`                                                                              | `true`      |
| `leaveAnimation`  | --                 | Animation to use when the picker is dismissed.                                                                   | `((Animation: Animation, baseEl: any, opts?: any) => Promise<Animation>) \| undefined` | `undefined` |
| `mode`            | `mode`             | The mode determines which platform styles to use.                                                                | `"ios" \| "md"`                                                                        | `undefined` |
| `showBackdrop`    | `show-backdrop`    | If `true`, a backdrop will be displayed behind the picker.                                                       | `boolean`                                                                              | `true`      |


## Events

| Event                  | Description                              | Type                                   |
| ---------------------- | ---------------------------------------- | -------------------------------------- |
| `ionPickerDidDismiss`  | Emitted after the picker has dismissed.  | `CustomEvent<OverlayEventDetail<any>>` |
| `ionPickerDidPresent`  | Emitted after the picker has presented.  | `CustomEvent<void>`                    |
| `ionPickerWillDismiss` | Emitted before the picker has dismissed. | `CustomEvent<OverlayEventDetail<any>>` |
| `ionPickerWillPresent` | Emitted before the picker has presented. | `CustomEvent<void>`                    |


## Methods

### `dismiss(data?: any, role?: string | undefined) => Promise<boolean>`

Dismiss the picker overlay after it has been presented.

#### Returns

Type: `Promise<boolean>`



### `getColumn(name: string) => Promise<PickerColumn | undefined>`

Get the column that matches the specified name.

#### Returns

Type: `Promise<PickerColumn | undefined>`



### `onDidDismiss() => Promise<OverlayEventDetail<any>>`

Returns a promise that resolves when the picker did dismiss.

#### Returns

Type: `Promise<OverlayEventDetail<any>>`



### `onWillDismiss() => Promise<OverlayEventDetail<any>>`

Returns a promise that resolves when the picker will dismiss.

#### Returns

Type: `Promise<OverlayEventDetail<any>>`



### `present() => Promise<void>`

Present the picker overlay after it has been created.

#### Returns

Type: `Promise<void>`




## CSS Custom Properties

<<<<<<< HEAD
| Name                                | Description                                      |
| ----------------------------------- | ------------------------------------------------ |
| `--background`                      | Background of the picker                         |
| `--background-rgb`                  | Background of the picker in rgb format           |
| `--border-color`                    | Border color of the picker                       |
| `--border-radius`                   | Border radius of the picker                      |
| `--border-style`                    | Border style of the picker                       |
| `--border-width`                    | Border width of the picker                       |
| `--button-background-hover`         | Background of the picker button on hover         |
| `--button-background-hover-opacity` | Opacity of the picker button background on hover |
| `--height`                          | Height of the picker                             |
| `--max-height`                      | Maximum height of the picker                     |
| `--max-width`                       | Maximum width of the picker                      |
| `--min-height`                      | Minimum height of the picker                     |
| `--min-width`                       | Minimum width of the picker                      |
| `--width`                           | Width of the picker                              |
=======
| Name                 | Description                            |
| -------------------- | -------------------------------------- |
| `--backdrop-opacity` | Opacity of the backdrop                |
| `--background`       | Background of the picker               |
| `--background-rgb`   | Background of the picker in rgb format |
| `--border-color`     | Border color of the picker             |
| `--border-radius`    | Border radius of the picker            |
| `--border-style`     | Border style of the picker             |
| `--border-width`     | Border width of the picker             |
| `--height`           | Height of the picker                   |
| `--max-height`       | Maximum height of the picker           |
| `--max-width`        | Maximum width of the picker            |
| `--min-height`       | Minimum height of the picker           |
| `--min-width`        | Minimum width of the picker            |
| `--width`            | Width of the picker                    |
>>>>>>> 7b95fa23


## Dependencies

### Depends on

- [ion-backdrop](../backdrop)
- ion-picker-column

### Graph
```mermaid
graph TD;
  ion-picker --> ion-backdrop
  ion-picker --> ion-picker-column
  style ion-picker fill:#f9f,stroke:#333,stroke-width:4px
```

----------------------------------------------

*Built with [StencilJS](https://stenciljs.com/)*<|MERGE_RESOLUTION|>--- conflicted
+++ resolved
@@ -89,9 +89,9 @@
 
 ## CSS Custom Properties
 
-<<<<<<< HEAD
 | Name                                | Description                                      |
 | ----------------------------------- | ------------------------------------------------ |
+| `--backdrop-opacity`                | Opacity of the backdrop                          |
 | `--background`                      | Background of the picker                         |
 | `--background-rgb`                  | Background of the picker in rgb format           |
 | `--border-color`                    | Border color of the picker                       |
@@ -106,23 +106,6 @@
 | `--min-height`                      | Minimum height of the picker                     |
 | `--min-width`                       | Minimum width of the picker                      |
 | `--width`                           | Width of the picker                              |
-=======
-| Name                 | Description                            |
-| -------------------- | -------------------------------------- |
-| `--backdrop-opacity` | Opacity of the backdrop                |
-| `--background`       | Background of the picker               |
-| `--background-rgb`   | Background of the picker in rgb format |
-| `--border-color`     | Border color of the picker             |
-| `--border-radius`    | Border radius of the picker            |
-| `--border-style`     | Border style of the picker             |
-| `--border-width`     | Border width of the picker             |
-| `--height`           | Height of the picker                   |
-| `--max-height`       | Maximum height of the picker           |
-| `--max-width`        | Maximum width of the picker            |
-| `--min-height`       | Minimum height of the picker           |
-| `--min-width`        | Minimum width of the picker            |
-| `--width`            | Width of the picker                    |
->>>>>>> 7b95fa23
 
 
 ## Dependencies
