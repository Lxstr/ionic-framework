--- conflicted
+++ resolved
@@ -12,11 +12,8 @@
   position?: 'top' | 'bottom' | 'middle';
   translucent?: boolean;
   animated?: boolean;
-<<<<<<< HEAD
   icon?: string;
-=======
   htmlAttributes?: ToastAttributes;
->>>>>>> 874e7913
 
   color?: Color;
   mode?: Mode;
