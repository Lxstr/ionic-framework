/* eslint-disable */
/* tslint:disable */
import { fromEvent } from 'rxjs';

export const proxyInputs = (Cmp: any, inputs: string[]) => {
  const Prototype = Cmp.prototype;
  inputs.forEach(item => {
    Object.defineProperty(Prototype, item, {
      get() {
        return this.el[item];
      },
      set(val: any) {
        this.z.runOutsideAngular(() => (this.el[item] = val));
      }
    });
  });
};

export const proxyMethods = (Cmp: any, methods: string[]) => {
  const Prototype = Cmp.prototype;
  methods.forEach(methodName => {
    Prototype[methodName] = function () {
      const args = arguments;
      return this.z.runOutsideAngular(() =>
        this.el[methodName].apply(this.el, args)
      );
    };
  });
};

export const proxyOutputs = (instance: any, el: any, events: string[]) => {
  events.forEach(eventName => instance[eventName] = fromEvent(el, eventName));
}

export const defineCustomElement = (tagName: string, customElement: any) => {
  if (
    customElement !== undefined &&
    typeof customElements !== 'undefined' &&
    !customElements.get(tagName)
  ) {
    customElements.define(tagName, customElement);
  }
}

// tslint:disable-next-line: only-arrow-functions
<<<<<<< HEAD
export function ProxyCmp(opts: { tagName: string, customElement?: any, inputs?: any; methods?: any }) {
  const decorator = function (cls: any) {
    const { tagName, customElement, inputs, methods } = opts;

    defineCustomElement(tagName, customElement);
=======
export function ProxyCmp(opts: { defineCustomElementFn?: () => void, inputs?: any; methods?: any }) {
  const decorator = function (cls: any) {
    const { defineCustomElementFn, inputs, methods } = opts;

    if (defineCustomElementFn !== undefined) {
      defineCustomElementFn();
    }
>>>>>>> ac3b1102

    if (inputs) {
      proxyInputs(cls, inputs);
    }
    if (methods) {
      proxyMethods(cls, methods);
    }
    return cls;
  };
  return decorator;
}<|MERGE_RESOLUTION|>--- conflicted
+++ resolved
@@ -43,13 +43,6 @@
 }
 
 // tslint:disable-next-line: only-arrow-functions
-<<<<<<< HEAD
-export function ProxyCmp(opts: { tagName: string, customElement?: any, inputs?: any; methods?: any }) {
-  const decorator = function (cls: any) {
-    const { tagName, customElement, inputs, methods } = opts;
-
-    defineCustomElement(tagName, customElement);
-=======
 export function ProxyCmp(opts: { defineCustomElementFn?: () => void, inputs?: any; methods?: any }) {
   const decorator = function (cls: any) {
     const { defineCustomElementFn, inputs, methods } = opts;
@@ -57,7 +50,6 @@
     if (defineCustomElementFn !== undefined) {
       defineCustomElementFn();
     }
->>>>>>> ac3b1102
 
     if (inputs) {
       proxyInputs(cls, inputs);
