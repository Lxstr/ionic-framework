--- conflicted
+++ resolved
@@ -40,12 +40,8 @@
     "validate": "npm i && npm run lint && npm run test && npm run build"
   },
   "dependencies": {
-<<<<<<< HEAD
-    "@ionic/core": "6.0.0-rc.0",
     "ionicons": "^5.1.2",
-=======
     "@ionic/core": "6.0.0-rc.2",
->>>>>>> 5a2a3357
     "jsonc-parser": "^3.0.0",
     "tslib": "^2.0.0"
   },
