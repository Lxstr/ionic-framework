/**
 * @private
 * DEPRECATED, as of v1.0.0-beta14 -------
 */
IonicModule
.factory('$ionicViewService', ['$ionicHistory', '$log', function($ionicHistory, $log) {

<<<<<<< HEAD
  function warn(oldMethod, newMethod) {
    $log.warn('$ionicViewService' + oldMethod + ' is deprecated, please use $ionicHistory' + newMethod + ' instead: http://ionicframework.com/docs/nightly/api/service/$ionicHistory/');
=======
  // init the variables that keep track of the view history
  $rootScope.$viewHistory = {
    histories: { root: { historyId: 'root', parentHistoryId: null, stack: [], cursor: -1 } },
    views: {},
    backView: null,
    forwardView: null,
    currentView: null,
    disabledRegistrableTagNames: []
  };

  // set that these directives should not animate when transitioning
  // to it. Instead, the children <tab> directives would animate
  if ($ionicViewService.disableRegisterByTagName) {
    $ionicViewService.disableRegisterByTagName('ion-tabs');
    $ionicViewService.disableRegisterByTagName('ion-side-menus');
  }

  // always reset the keyboard state when change stage
  $rootScope.$on('$stateChangeStart', function(){
      //Windows: no hide method available
      if (ionic.keyboard.hide) {
          ionic.keyboard.hide();
      }
  });

  $rootScope.$on('viewState.changeHistory', function(e, data) {
    if(!data) return;

    var hist = (data.historyId ? $rootScope.$viewHistory.histories[ data.historyId ] : null );
    if(hist && hist.cursor > -1 && hist.cursor < hist.stack.length) {
      // the history they're going to already exists
      // go to it's last view in its stack
      var view = hist.stack[ hist.cursor ];
      return view.go(data);
    }

    // this history does not have a URL, but it does have a uiSref
    // figure out its URL from the uiSref
    if(!data.url && data.uiSref) {
      data.url = $state.href(data.uiSref);
    }

    if(data.url) {
      // don't let it start with a #, messes with $location.url()
      if(data.url.indexOf('#') === 0) {
        data.url = data.url.replace('#', '');
      }
      if(data.url !== $location.url()) {
        // we've got a good URL, ready GO!
        $location.url(data.url);
      }
    }
  });

  // Set the document title when a new view is shown
  $rootScope.$on('viewState.viewEnter', function(e, data) {
    if(data && data.title) {
      $document[0].title = data.title;
    }
  });

  // Triggered when devices with a hardware back button (Android) is clicked by the user
  // This is a Cordova/Phonegap platform specifc method
  function onHardwareBackButton(e) {
    if($rootScope.$viewHistory.backView) {
      // there is a back view, go to it
      $rootScope.$viewHistory.backView.go();
    } else {
      // there is no back view, so close the app instead
      ionic.Platform.exitApp();
    }
    e.preventDefault();
    return false;
>>>>>>> 6a5fdd08
  }

    //Windows: no hide method available
      if (ionic.keyboard.hide) {
          ionic.keyboard.hide();
      }
  warn('', '');

  var methodsMap = {
    getCurrentView: 'currentView',
    getBackView: 'backView',
    getForwardView: 'forwardView',
    getCurrentStateName: 'currentStateName',
    nextViewOptions: 'nextViewOptions',
    clearHistory: 'clearHistory'
  };

  forEach(methodsMap, function(newMethod, oldMethod) {
    methodsMap[oldMethod] = function() {
      warn('.' + oldMethod, '.' + newMethod);
      return $ionicHistory[newMethod].apply(this, arguments);
    };
  });

  return methodsMap;

}]);<|MERGE_RESOLUTION|>--- conflicted
+++ resolved
@@ -5,25 +5,8 @@
 IonicModule
 .factory('$ionicViewService', ['$ionicHistory', '$log', function($ionicHistory, $log) {
 
-<<<<<<< HEAD
   function warn(oldMethod, newMethod) {
     $log.warn('$ionicViewService' + oldMethod + ' is deprecated, please use $ionicHistory' + newMethod + ' instead: http://ionicframework.com/docs/nightly/api/service/$ionicHistory/');
-=======
-  // init the variables that keep track of the view history
-  $rootScope.$viewHistory = {
-    histories: { root: { historyId: 'root', parentHistoryId: null, stack: [], cursor: -1 } },
-    views: {},
-    backView: null,
-    forwardView: null,
-    currentView: null,
-    disabledRegistrableTagNames: []
-  };
-
-  // set that these directives should not animate when transitioning
-  // to it. Instead, the children <tab> directives would animate
-  if ($ionicViewService.disableRegisterByTagName) {
-    $ionicViewService.disableRegisterByTagName('ion-tabs');
-    $ionicViewService.disableRegisterByTagName('ion-side-menus');
   }
 
   // always reset the keyboard state when change stage
@@ -56,39 +39,6 @@
       if(data.url.indexOf('#') === 0) {
         data.url = data.url.replace('#', '');
       }
-      if(data.url !== $location.url()) {
-        // we've got a good URL, ready GO!
-        $location.url(data.url);
-      }
-    }
-  });
-
-  // Set the document title when a new view is shown
-  $rootScope.$on('viewState.viewEnter', function(e, data) {
-    if(data && data.title) {
-      $document[0].title = data.title;
-    }
-  });
-
-  // Triggered when devices with a hardware back button (Android) is clicked by the user
-  // This is a Cordova/Phonegap platform specifc method
-  function onHardwareBackButton(e) {
-    if($rootScope.$viewHistory.backView) {
-      // there is a back view, go to it
-      $rootScope.$viewHistory.backView.go();
-    } else {
-      // there is no back view, so close the app instead
-      ionic.Platform.exitApp();
-    }
-    e.preventDefault();
-    return false;
->>>>>>> 6a5fdd08
-  }
-
-    //Windows: no hide method available
-      if (ionic.keyboard.hide) {
-          ionic.keyboard.hide();
-      }
   warn('', '');
 
   var methodsMap = {
