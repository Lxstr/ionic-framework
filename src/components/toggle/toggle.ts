<<<<<<< HEAD
import { BooleanInputComponent, GestureDetail } from '../../util/interfaces';
import { Component, h, Ionic, Listen, Prop, Watch } from '../index';


@Component({
  tag: 'ion-toggle',
  styleUrls: {
    ios: 'toggle.ios.scss',
    md: 'toggle.md.scss',
    wp: 'toggle.wp.scss'
=======
import { AfterContentInit, NgZone, ChangeDetectorRef, Component, ElementRef, HostListener, Input, OnDestroy, Optional, Renderer, ViewEncapsulation } from '@angular/core';
import { NG_VALUE_ACCESSOR } from '@angular/forms';

import { Config } from '../../config/config';
import { DomController } from '../../platform/dom-controller';
import { Form, IonicTapInput } from '../../util/form';
import { GestureController } from '../../gestures/gesture-controller';
import { Haptic } from '../../tap-click/haptic';
import { assert, isTrueProperty } from '../../util/util';
import { BaseInput } from '../../util/base-input';
import { Item } from '../item/item';
import { KEY_ENTER, KEY_SPACE } from '../../platform/key';
import { Platform } from '../../platform/platform';
import { ToggleGesture } from './toggle-gesture';

/**
 * @name Toggle
 * @description
 * A toggle technically is the same thing as an HTML checkbox input,
 * except it looks different and is easier to use on a touch device.
 * Toggles can also have colors assigned to them, by adding any color
 * attribute.
 *
 * See the [Angular 2 Docs](https://angular.io/docs/ts/latest/guide/forms.html)
 * for more info on forms and inputs.
 *
 * @usage
 * ```html
 *
 *  <ion-list>
 *
 *    <ion-item>
 *      <ion-label>Pepperoni</ion-label>
 *      <ion-toggle [(ngModel)]="pepperoni"></ion-toggle>
 *    </ion-item>
 *
 *    <ion-item>
 *      <ion-label>Sausage</ion-label>
 *      <ion-toggle [(ngModel)]="sausage" disabled="true"></ion-toggle>
 *    </ion-item>
 *
 *    <ion-item>
 *      <ion-label>Mushrooms</ion-label>
 *      <ion-toggle [(ngModel)]="mushrooms"></ion-toggle>
 *    </ion-item>
 *
 *  </ion-list>
 * ```
 *
 * @demo /docs/demos/src/toggle/
 * @see {@link /docs/components#toggle Toggle Component Docs}
 */
@Component({
  selector: 'ion-toggle',
  template:
    '<div class="toggle-icon">' +
      '<div class="toggle-inner"></div>' +
    '</div>' +
    '<button role="checkbox" ' +
            'type="button" ' +
            'ion-button="item-cover" ' +
            '[id]="id" ' +
            '[attr.aria-checked]="_value" ' +
            '[attr.aria-labelledby]="_labelId" ' +
            '[attr.aria-disabled]="_disabled" ' +
            'class="item-cover" disable-activated>' +
    '</button>',
  host: {
    '[class.toggle-disabled]': '_disabled',
    '[class.toggle-checked]': '_value',
    '[class.toggle-activated]': '_activated',
  },
  providers: [ { provide: NG_VALUE_ACCESSOR, useExisting: Toggle, multi: true } ],
  encapsulation: ViewEncapsulation.None,
})
export class Toggle extends BaseInput<boolean> implements IonicTapInput, AfterContentInit, OnDestroy  {

  _activated: boolean = false;
  _startX: number;
  _msPrv: number = 0;
  _gesture: ToggleGesture;

  /**
   * @input {boolean} If true, the element is selected.
   */
  @Input()
  get checked(): boolean {
    return this.value;
>>>>>>> 588fad87
  }
})
export class Toggle implements BooleanInputComponent {
  activated: boolean;
  hasFocus: boolean;
  id: string;
  labelId: string;
  startX: number;

  @Prop() checked: boolean;
  @Prop() disabled: boolean;
  @Prop() value: string;


<<<<<<< HEAD
  @Watch('checked')
  changed(val: boolean) {
    Ionic.emit(this, 'ionChange', { detail: { checked: val } });
=======
  /**
   * @hidden
   */
  ngAfterContentInit() {
    this._initialize();
    this._gesture = new ToggleGesture(this._plt, this, this._gestureCtrl, this._domCtrl);
    this._gesture.listen();
>>>>>>> 588fad87
  }


  canStart() {
    return !this.disabled;
  }


  onDragStart(detail: GestureDetail) {
    this.startX = detail.startX;
    this.fireFocus();
  }


  onDragMove(detail: GestureDetail) {
    if (this.checked) {
      if (detail.currentX + 15 < this.startX) {
        this.checked = false;
        this.activated = true;
        this.startX = detail.currentX;
      }

    } else if (detail.currentX - 15 > this.startX) {
      this.checked = true;
      this.activated = (detail.currentX < this.startX + 5);
      this.startX = detail.currentX;
    }
  }


  onDragEnd(detail: GestureDetail) {
    if (this.checked) {
      if (detail.startX + 4 > detail.currentX) {
        this.checked = false;
      }

    } else if (detail.startX - 4 < detail.currentX) {
      this.checked = true;
    }

    this.activated = false;
    this.fireBlur();
    this.startX = null;
  }


  @Listen('keydown.space')
  onSpace(ev: KeyboardEvent) {
    this.toggle();
    ev.stopPropagation();
    ev.preventDefault();
  }


  toggle() {
    if (!this.disabled) {
      this.checked = !this.checked;
      this.fireFocus();
    }
  }


  fireFocus() {
    if (!this.hasFocus) {
      this.hasFocus = true;
      Ionic.emit(this, 'ionFocus');
    }
  }


  fireBlur() {
    if (this.hasFocus) {
      this.hasFocus = false;
      Ionic.emit(this, 'ionBlur');
    }
  }


  render() {
    return h(this,
      h('ion-gesture', Ionic.theme(this, 'toggle', {
        class: {
          'toggle-activated': this.activated,
          'toggle-checked': this.checked,
          'toggle-disabled': this.disabled,
        },
        props: {
          'canStart': this.canStart.bind(this),
          'onStart': this.onDragStart.bind(this),
          'onMove': this.onDragMove.bind(this),
          'onEnd': this.onDragEnd.bind(this),
          'onPress': this.toggle.bind(this),
          'gestureName': 'toggle',
          'gesturePriority': 30,
          'type': 'pan,press',
          'direction': 'x',
          'threshold': 20,
          'listenOn': 'parent'
        }
      }),
        [
          h('div.toggle-icon',
            h('div.toggle-inner')
          ),
          h('div.toggle-cover', {
            attrs: {
              'id': this.id,
              'aria-checked': this.checked ? 'true' : false,
              'aria-disabled': this.disabled ? 'true' : false,
              'aria-labelledby': this.labelId,
              'role': 'checkbox',
              'tabindex': 0
            }
          })
        ]
      )
    );
  }

}<|MERGE_RESOLUTION|>--- conflicted
+++ resolved
@@ -1,247 +1,117 @@
-<<<<<<< HEAD
-import { BooleanInputComponent, GestureDetail } from '../../util/interfaces';
-import { Component, h, Ionic, Listen, Prop, Watch } from '../index';
+import { Component, h, Ionic } from '../index';
 
 
-@Component({
-  tag: 'ion-toggle',
-  styleUrls: {
-    ios: 'toggle.ios.scss',
-    md: 'toggle.md.scss',
-    wp: 'toggle.wp.scss'
-=======
-import { AfterContentInit, NgZone, ChangeDetectorRef, Component, ElementRef, HostListener, Input, OnDestroy, Optional, Renderer, ViewEncapsulation } from '@angular/core';
-import { NG_VALUE_ACCESSOR } from '@angular/forms';
-
-import { Config } from '../../config/config';
-import { DomController } from '../../platform/dom-controller';
-import { Form, IonicTapInput } from '../../util/form';
-import { GestureController } from '../../gestures/gesture-controller';
-import { Haptic } from '../../tap-click/haptic';
-import { assert, isTrueProperty } from '../../util/util';
-import { BaseInput } from '../../util/base-input';
-import { Item } from '../item/item';
-import { KEY_ENTER, KEY_SPACE } from '../../platform/key';
-import { Platform } from '../../platform/platform';
-import { ToggleGesture } from './toggle-gesture';
-
 /**
- * @name Toggle
+ * @name Toolbar
  * @description
- * A toggle technically is the same thing as an HTML checkbox input,
- * except it looks different and is easier to use on a touch device.
- * Toggles can also have colors assigned to them, by adding any color
- * attribute.
+ * A Toolbar is a generic bar that is positioned above or below content.
+ * Unlike a [Navbar](../../navbar/Navbar), a toolbar can be used as a subheader.
+ * When toolbars are placed within an `<ion-header>` or `<ion-footer>`,
+ * the toolbars stay fixed in their respective location. When placed within
+ * `<ion-content>`, toolbars will scroll with the content.
  *
- * See the [Angular 2 Docs](https://angular.io/docs/ts/latest/guide/forms.html)
- * for more info on forms and inputs.
+ *
+ * ### Buttons in a Toolbar
+ * Buttons placed in a toolbar should be placed inside of the `<ion-buttons>`
+ * element. An exception to this is a [menuToggle](../../menu/MenuToggle) button.
+ * It should not be placed inside of the `<ion-buttons>` element. Both the
+ * `<ion-buttons>` element and the `menuToggle` can be positioned inside of the
+ * toolbar using different properties. The below chart has a description of each
+ * property.
+ *
+ * | Property    | Description                                                                                                           |
+ * |-------------|-----------------------------------------------------------------------------------------------------------------------|
+ * | `start`     | Positions element to the left of the content in `ios` mode, and directly to the right in `md` and `wp` mode.    |
+ * | `end`       | Positions element to the right of the content in `ios` mode, and to the far right in `md` and `wp` mode.        |
+ * | `left`      | Positions element to the left of all other elements.                                                            |
+ * | `right`     | Positions element to the right of all other elements.                                                           |
+ *
+ *
+ * ### Header / Footer Box Shadow and Border
+ * In `md` mode, the `<ion-header>` will receive a box-shadow on the bottom, and the
+ * `<ion-footer>` will receive a box-shadow on the top.  In `ios` mode, the `<ion-header>`
+ * will receive a border on the bottom, and the `<ion-footer>` will receive a border on the
+ * top. Both the `md` box-shadow and the `ios` border can be removed by adding the `no-border`
+ * attribute to the element.
+ *
+ * ```html
+ * <ion-header no-border>
+ *   <ion-toolbar>
+ *     <ion-title>Header</ion-title>
+ *   </ion-toolbar>
+ * </ion-header>
+ *
+ * <ion-content>
+ * </ion-content>
+ *
+ * <ion-footer no-border>
+ *   <ion-toolbar>
+ *     <ion-title>Footer</ion-title>
+ *   </ion-toolbar>
+ * </ion-footer>
+ * ```
  *
  * @usage
+ *
  * ```html
  *
- *  <ion-list>
+ * <ion-header no-border>
  *
- *    <ion-item>
- *      <ion-label>Pepperoni</ion-label>
- *      <ion-toggle [(ngModel)]="pepperoni"></ion-toggle>
- *    </ion-item>
+ *   <ion-toolbar>
+ *     <ion-title>My Toolbar Title</ion-title>
+ *   </ion-toolbar>
  *
- *    <ion-item>
- *      <ion-label>Sausage</ion-label>
- *      <ion-toggle [(ngModel)]="sausage" disabled="true"></ion-toggle>
- *    </ion-item>
+ *   <ion-toolbar>
+ *     <ion-title>I'm a subheader</ion-title>
+ *   </ion-toolbar>
  *
- *    <ion-item>
- *      <ion-label>Mushrooms</ion-label>
- *      <ion-toggle [(ngModel)]="mushrooms"></ion-toggle>
- *    </ion-item>
+ * <ion-header>
  *
- *  </ion-list>
- * ```
  *
- * @demo /docs/demos/src/toggle/
- * @see {@link /docs/components#toggle Toggle Component Docs}
+ * <ion-content>
+ *
+ *   <ion-toolbar>
+ *     <ion-title>Scrolls with the content</ion-title>
+ *   </ion-toolbar>
+ *
+ * </ion-content>
+ *
+ *
+ * <ion-footer no-border>
+ *
+ *   <ion-toolbar>
+ *     <ion-title>I'm a footer</ion-title>
+ *   </ion-toolbar>
+ *
+ * </ion-footer>
+ *  ```
+ *
+ * @demo /docs/demos/src/toolbar/
+ * @see {@link ../../navbar/Navbar/ Navbar API Docs}
  */
 @Component({
-  selector: 'ion-toggle',
-  template:
-    '<div class="toggle-icon">' +
-      '<div class="toggle-inner"></div>' +
-    '</div>' +
-    '<button role="checkbox" ' +
-            'type="button" ' +
-            'ion-button="item-cover" ' +
-            '[id]="id" ' +
-            '[attr.aria-checked]="_value" ' +
-            '[attr.aria-labelledby]="_labelId" ' +
-            '[attr.aria-disabled]="_disabled" ' +
-            'class="item-cover" disable-activated>' +
-    '</button>',
-  host: {
-    '[class.toggle-disabled]': '_disabled',
-    '[class.toggle-checked]': '_value',
-    '[class.toggle-activated]': '_activated',
-  },
-  providers: [ { provide: NG_VALUE_ACCESSOR, useExisting: Toggle, multi: true } ],
-  encapsulation: ViewEncapsulation.None,
-})
-export class Toggle extends BaseInput<boolean> implements IonicTapInput, AfterContentInit, OnDestroy  {
-
-  _activated: boolean = false;
-  _startX: number;
-  _msPrv: number = 0;
-  _gesture: ToggleGesture;
-
-  /**
-   * @input {boolean} If true, the element is selected.
-   */
-  @Input()
-  get checked(): boolean {
-    return this.value;
->>>>>>> 588fad87
+  tag: 'ion-toolbar',
+  styleUrls: {
+    ios: 'toolbar.ios.scss',
+    md: 'toolbar.md.scss',
+    wp: 'toolbar.wp.scss'
   }
 })
-export class Toggle implements BooleanInputComponent {
-  activated: boolean;
-  hasFocus: boolean;
-  id: string;
-  labelId: string;
-  startX: number;
+export class Toolbar {
+  private sbPadding: boolean;
 
-  @Prop() checked: boolean;
-  @Prop() disabled: boolean;
-  @Prop() value: string;
-
-
-<<<<<<< HEAD
-  @Watch('checked')
-  changed(val: boolean) {
-    Ionic.emit(this, 'ionChange', { detail: { checked: val } });
-=======
-  /**
-   * @hidden
-   */
-  ngAfterContentInit() {
-    this._initialize();
-    this._gesture = new ToggleGesture(this._plt, this, this._gestureCtrl, this._domCtrl);
-    this._gesture.listen();
->>>>>>> 588fad87
+  constructor() {
+    this.sbPadding = Ionic.config.getBoolean('statusbarPadding');
   }
 
-
-  canStart() {
-    return !this.disabled;
-  }
-
-
-  onDragStart(detail: GestureDetail) {
-    this.startX = detail.startX;
-    this.fireFocus();
-  }
-
-
-  onDragMove(detail: GestureDetail) {
-    if (this.checked) {
-      if (detail.currentX + 15 < this.startX) {
-        this.checked = false;
-        this.activated = true;
-        this.startX = detail.currentX;
-      }
-
-    } else if (detail.currentX - 15 > this.startX) {
-      this.checked = true;
-      this.activated = (detail.currentX < this.startX + 5);
-      this.startX = detail.currentX;
-    }
-  }
-
-
-  onDragEnd(detail: GestureDetail) {
-    if (this.checked) {
-      if (detail.startX + 4 > detail.currentX) {
-        this.checked = false;
-      }
-
-    } else if (detail.startX - 4 < detail.currentX) {
-      this.checked = true;
-    }
-
-    this.activated = false;
-    this.fireBlur();
-    this.startX = null;
-  }
-
-
-  @Listen('keydown.space')
-  onSpace(ev: KeyboardEvent) {
-    this.toggle();
-    ev.stopPropagation();
-    ev.preventDefault();
-  }
-
-
-  toggle() {
-    if (!this.disabled) {
-      this.checked = !this.checked;
-      this.fireFocus();
-    }
-  }
-
-
-  fireFocus() {
-    if (!this.hasFocus) {
-      this.hasFocus = true;
-      Ionic.emit(this, 'ionFocus');
-    }
-  }
-
-
-  fireBlur() {
-    if (this.hasFocus) {
-      this.hasFocus = false;
-      Ionic.emit(this, 'ionBlur');
-    }
-  }
-
-
   render() {
-    return h(this,
-      h('ion-gesture', Ionic.theme(this, 'toggle', {
-        class: {
-          'toggle-activated': this.activated,
-          'toggle-checked': this.checked,
-          'toggle-disabled': this.disabled,
-        },
-        props: {
-          'canStart': this.canStart.bind(this),
-          'onStart': this.onDragStart.bind(this),
-          'onMove': this.onDragMove.bind(this),
-          'onEnd': this.onDragEnd.bind(this),
-          'onPress': this.toggle.bind(this),
-          'gestureName': 'toggle',
-          'gesturePriority': 30,
-          'type': 'pan,press',
-          'direction': 'x',
-          'threshold': 20,
-          'listenOn': 'parent'
-        }
-      }),
-        [
-          h('div.toggle-icon',
-            h('div.toggle-inner')
-          ),
-          h('div.toggle-cover', {
-            attrs: {
-              'id': this.id,
-              'aria-checked': this.checked ? 'true' : false,
-              'aria-disabled': this.disabled ? 'true' : false,
-              'aria-labelledby': this.labelId,
-              'role': 'checkbox',
-              'tabindex': 0
-            }
-          })
-        ]
-      )
+    return h(this, { class: { 'statusbar-padding': this.sbPadding } },
+      h('div', Ionic.theme(this, 'toolbar'), [
+        h('div', Ionic.theme(this, 'toolbar-background')),
+        h('div', Ionic.theme(this, 'toolbar-content'),
+          h('slot')
+        ),
+      ])
     );
   }
 
