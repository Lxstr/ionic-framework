--- conflicted
+++ resolved
@@ -26,19 +26,11 @@
     </ion-card-content>
 
     <ion-item>
-<<<<<<< HEAD
-      <button ion-button icon-left primary clear item-left>
-        <ion-icon name="thumbs-up"></ion-icon>
-        <div>12 Likes</div>
-      </button>
-      <button ion-button icon-left primary clear item-left>
-=======
       <button ion-button icon-start primary clear item-start>
         <ion-icon name="thumbs-up"></ion-icon>
         <div>12 Likes</div>
       </button>
       <button ion-button icon-start primary clear item-start>
->>>>>>> 3e0d43e7
         <ion-icon name="text"></ion-icon>
         <div>4 Comments</div>
       </button>
@@ -67,19 +59,11 @@
     </ion-card-content>
 
     <ion-item>
-<<<<<<< HEAD
-      <button ion-button icon-left primary clear item-left>
-        <ion-icon name="thumbs-up"></ion-icon>
-        <div>30 Likes</div>
-      </button>
-      <button ion-button icon-left primary clear item-left>
-=======
       <button ion-button icon-start primary clear item-start>
         <ion-icon name="thumbs-up"></ion-icon>
         <div>30 Likes</div>
       </button>
       <button ion-button icon-start primary clear item-start>
->>>>>>> 3e0d43e7
         <ion-icon name="text"></ion-icon>
         <div>64 Comments</div>
       </button>
@@ -107,19 +91,11 @@
     </ion-card-content>
 
     <ion-item>
-<<<<<<< HEAD
-      <button ion-button icon-left primary clear item-left>
-        <ion-icon name="thumbs-up"></ion-icon>
-        <div>46 Likes</div>
-      </button>
-      <button ion-button icon-left primary clear item-left>
-=======
       <button ion-button icon-start primary clear item-start>
         <ion-icon name="thumbs-up"></ion-icon>
         <div>46 Likes</div>
       </button>
       <button ion-button icon-start primary clear item-start>
->>>>>>> 3e0d43e7
         <ion-icon name="text"></ion-icon>
         <div>66 Comments</div>
       </button>
