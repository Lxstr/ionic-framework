--- conflicted
+++ resolved
@@ -11,14 +11,9 @@
 $badge-font-weight:               bold !default;
 
 
-<<<<<<< HEAD
-ion-badge,
-:host {
-=======
 ion-badge {
   @include text-align(center);
 
->>>>>>> 04120b47
   display: inline-block;
   visibility: inherit !important;
   contain: content;
