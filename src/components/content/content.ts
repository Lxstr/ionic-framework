--- conflicted
+++ resolved
@@ -486,16 +486,6 @@
   }
 
   /**
-<<<<<<< HEAD
-   * @hidden
-   */
-  enableJsScroll() {
-    this._scroll.enableJsScroll(this._cTop, this._cBottom);
-  }
-
-  /**
-=======
->>>>>>> 56364a05
    * @input {boolean} If true, the content will scroll behind the headers
    * and footers. This effect can easily be seen by setting the toolbar
    * to transparent.
@@ -510,9 +500,6 @@
   }
 
   /**
-<<<<<<< HEAD
-   * @hidden
-=======
    * @input {boolean} If true, the content will scroll down on load.
    */
   @Input()
@@ -526,7 +513,6 @@
 
   /**
    * @private
->>>>>>> 56364a05
    */
   addImg(img: Img) {
     this._imgs.push(img);
